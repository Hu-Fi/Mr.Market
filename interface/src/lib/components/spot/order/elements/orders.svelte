<script lang="ts">
  import clsx from "clsx";
<<<<<<< HEAD
  import { asks, bids, current, usdValue, orderBookMode, orderType, price, buy, orderBookLoaded } from "$lib/stores/spot";
  import { formatFixedOrderBookAmount, formatFixedOrderBookPrice, formatUSMoney, formatUSNumber } from "$lib/helpers/utils";
=======
  import { asks, bids, current, usdValue, orderBookMode, orderTypeMarket, buy, orderBookLoaded, limitPrice } from "$lib/stores/spot";
  import { formatOrderBookAmount, formatOrderBookPrice, formatUSMoney, formatUSNumber } from "$lib/helpers/utils";
>>>>>>> 16803794
  import { LIMIT_ORDERBOOK_LENGTH, LIMIT_ORDERBOOK_HALF_LENGTH, MARKET_ORDERBOOK_LENGTH, MARKET_ORDERBOOK_HALF_LENGTH } from "$lib/helpers/constants";
</script>

{#if $orderBookLoaded}
  <div class={clsx($orderTypeMarket ? "space-y-1": "space-y-1.5")}>
    <!-- Default mode -->
    {#if $orderBookMode === 0}
      <!-- Ask -->
<<<<<<< HEAD
      <div class="{clsx("flex flex-col", marketMode? "space-y-0.5":"space-y-1.5")}">
        {#each $asks.slice(marketMode ? $asks.length-MARKET_ORDERBOOK_HALF_LENGTH : $asks.length-LIMIT_ORDERBOOK_HALF_LENGTH, $asks.length) as a}
          <button class="flex justify-between" on:click={()=>{price.set(a.price)}}>
            <div class={clsx("text-xs min-w-12 text-right", "text-red-500")}>
              <span> {formatFixedOrderBookPrice(a.price)} </span>
=======
      <div class="{clsx("flex flex-col", $orderTypeMarket ? "space-y-0.5":"space-y-1.5")}">
        {#each $asks.slice($orderTypeMarket ? $asks.length-MARKET_ORDERBOOK_HALF_LENGTH : $asks.length-LIMIT_ORDERBOOK_HALF_LENGTH, $asks.length) as a}
          <button class="flex justify-between" on:click={()=>{limitPrice.set(a.price)}}>
            <div class={clsx("text-xs text-start", "text-red-500")}>
              <span> {formatOrderBookPrice(a.price)} </span>
>>>>>>> 16803794
            </div>

            <div class="text-xs text-end">
              <span> {formatFixedOrderBookAmount(a.amount)} </span>
            </div>
          </button>
        {/each}
      </div>

      <!-- Current Price -->
      <div class="flex flex-col">
        <button class="text-start" on:click={()=>{limitPrice.set($current)}}>
          <span class={clsx("text-lg font-bold", $buy ? "text-green-500" : "text-red-500")}>
            {formatUSNumber($current)}
          </span>
        </button>
        <span class="text-xs text-start !text-[10px]">
          ={formatUSMoney($usdValue)}
        </span>
      </div>

      <!-- Bid -->
<<<<<<< HEAD
      <div class="{clsx("flex flex-col", marketMode? "space-y-0.5":"space-y-1.5")}">
        {#each $bids.slice(0, marketMode ? MARKET_ORDERBOOK_HALF_LENGTH : LIMIT_ORDERBOOK_HALF_LENGTH) as b}
          <button class="flex justify-between" on:click={()=>{price.set(b.price)}}>
           <div class={clsx("text-xs min-w-12 text-right", "text-green-500")}>
              <span> {formatFixedOrderBookPrice(b.price)} </span>
=======
      <div class="{clsx("flex flex-col", $orderTypeMarket ? "space-y-0.5":"space-y-1.5")}">
        {#each $bids.slice(0, $orderTypeMarket ? MARKET_ORDERBOOK_HALF_LENGTH : LIMIT_ORDERBOOK_HALF_LENGTH) as b}
          <button class="flex justify-between" on:click={()=>{limitPrice.set(b.price)}}>
            <div class={clsx("text-xs text-start", "text-green-500")}>
              <span> {formatOrderBookPrice(b.price)} </span>
>>>>>>> 16803794
            </div>

            <div class="text-xs text-end">
              <span> {formatFixedOrderBookAmount(b.amount)} </span>
            </div>
          </button>
        {/each}
      </div>

    {:else if $orderBookMode === 1}
      <!-- Show all Ask -->
      <!-- Ask -->
<<<<<<< HEAD
      <div class="{clsx("flex flex-col", marketMode? "space-y-0.5":"space-y-1.5")}">
        {#each $asks.slice(marketMode ? $asks.length-MARKET_ORDERBOOK_LENGTH : $asks.length-LIMIT_ORDERBOOK_LENGTH, $asks.length) as a}
          <button class="flex justify-between" on:click={()=>{price.set(a.price)}}>
            <div class={clsx("text-xs min-w-12 text-right", "text-red-500")}>
              <span> {formatFixedOrderBookPrice(a.price)} </span>
=======
      <div class="{clsx("flex flex-col", $orderTypeMarket ? "space-y-0.5":"space-y-1.5")}">
        {#each $asks.slice($orderTypeMarket ? $asks.length-MARKET_ORDERBOOK_LENGTH : $asks.length-LIMIT_ORDERBOOK_LENGTH, $asks.length) as a}
          <button class="flex justify-between" on:click={()=>{limitPrice.set(a.price)}}>
            <div class={clsx("text-xs text-start", "text-red-500")}>
              <span> {formatOrderBookPrice(a.price)} </span>
>>>>>>> 16803794
            </div>

            <div class="text-xs text-end">
              <span> {formatFixedOrderBookAmount(a.amount)} </span>
            </div>
          </button>
        {/each}
      </div>

      <!-- Current Price -->
      <button class={clsx("flex flex-col", $orderBookMode === 1 && "!mt-1.5")} on:click={()=>{limitPrice.set($current)}}>
        <span class={clsx("text-lg font-bold", $buy ? "text-green-500" : "text-red-500")}>
          {formatUSNumber($current)}
        </span>
        <span class="text-xs text-start !text-[10px]">
          ={formatUSMoney($usdValue)}
        </span>
      </button>


    {:else if $orderBookMode === 2}
      <!-- Show all Bid -->
      <!-- Current Price -->
      <button class="flex flex-col" on:click={()=>{limitPrice.set($current)}}>
        <span class={clsx("text-lg font-bold", $buy ? "text-green-500" : "text-red-500")}>
          {formatUSNumber($current)}
        </span>
        <span class="text-xs text-start !text-[10px]">
          ={formatUSMoney($usdValue)}
        </span>
      </button>

      <!-- Bid -->
<<<<<<< HEAD
      <div class="{clsx("flex flex-col", marketMode? "space-y-0.5":"space-y-1.5", $orderBookMode === 2 && "!mt-1.5")}">
        {#each $bids.slice(0, marketMode ? MARKET_ORDERBOOK_LENGTH : LIMIT_ORDERBOOK_LENGTH) as b}
          <button class="flex justify-between" on:click={()=>{price.set(b.price)}}>
            <div class={clsx("text-xs min-w-12 text-right", "text-green-500")}>
              <span> {formatFixedOrderBookPrice(b.price)} </span>
=======
      <div class="{clsx("flex flex-col", $orderTypeMarket ? "space-y-0.5":"space-y-1.5", $orderBookMode === 2 && "!mt-1.5")}">
        {#each $bids.slice(0, $orderTypeMarket ? MARKET_ORDERBOOK_LENGTH : LIMIT_ORDERBOOK_LENGTH) as b}
          <button class="flex justify-between" on:click={()=>{limitPrice.set(b.price)}}>
            <div class={clsx("text-xs text-start", "text-green-500")}>
              <span> {formatOrderBookPrice(b.price)} </span>
>>>>>>> 16803794
            </div>

            <div class="text-xs text-end">
              <span> {formatFixedOrderBookAmount(b.amount)} </span>
            </div>
          </button>
        {/each}
      </div>
    {/if}
  </div>
{:else}
  <div class={clsx($orderTypeMarket ? "h-56" : "h-[19rem]", "flex items-center justify-center")}>
    <span class="loading" />
  </div>
{/if}<|MERGE_RESOLUTION|>--- conflicted
+++ resolved
@@ -1,12 +1,7 @@
 <script lang="ts">
   import clsx from "clsx";
-<<<<<<< HEAD
-  import { asks, bids, current, usdValue, orderBookMode, orderType, price, buy, orderBookLoaded } from "$lib/stores/spot";
+  import { asks, bids, current, usdValue, orderBookMode, orderTypeMarket, buy, orderBookLoaded, limitPrice } from "$lib/stores/spot";
   import { formatFixedOrderBookAmount, formatFixedOrderBookPrice, formatUSMoney, formatUSNumber } from "$lib/helpers/utils";
-=======
-  import { asks, bids, current, usdValue, orderBookMode, orderTypeMarket, buy, orderBookLoaded, limitPrice } from "$lib/stores/spot";
-  import { formatOrderBookAmount, formatOrderBookPrice, formatUSMoney, formatUSNumber } from "$lib/helpers/utils";
->>>>>>> 16803794
   import { LIMIT_ORDERBOOK_LENGTH, LIMIT_ORDERBOOK_HALF_LENGTH, MARKET_ORDERBOOK_LENGTH, MARKET_ORDERBOOK_HALF_LENGTH } from "$lib/helpers/constants";
 </script>
 
@@ -15,23 +10,15 @@
     <!-- Default mode -->
     {#if $orderBookMode === 0}
       <!-- Ask -->
-<<<<<<< HEAD
-      <div class="{clsx("flex flex-col", marketMode? "space-y-0.5":"space-y-1.5")}">
-        {#each $asks.slice(marketMode ? $asks.length-MARKET_ORDERBOOK_HALF_LENGTH : $asks.length-LIMIT_ORDERBOOK_HALF_LENGTH, $asks.length) as a}
-          <button class="flex justify-between" on:click={()=>{price.set(a.price)}}>
-            <div class={clsx("text-xs min-w-12 text-right", "text-red-500")}>
-              <span> {formatFixedOrderBookPrice(a.price)} </span>
-=======
       <div class="{clsx("flex flex-col", $orderTypeMarket ? "space-y-0.5":"space-y-1.5")}">
         {#each $asks.slice($orderTypeMarket ? $asks.length-MARKET_ORDERBOOK_HALF_LENGTH : $asks.length-LIMIT_ORDERBOOK_HALF_LENGTH, $asks.length) as a}
           <button class="flex justify-between" on:click={()=>{limitPrice.set(a.price)}}>
-            <div class={clsx("text-xs text-start", "text-red-500")}>
-              <span> {formatOrderBookPrice(a.price)} </span>
->>>>>>> 16803794
+            <div class={clsx("text-xs min-w-12 text-right", "text-red-500")}>
+              <span> {formatFixedOrderBookPrice(a.price)} </span>
             </div>
 
             <div class="text-xs text-end">
-              <span> {formatFixedOrderBookAmount(a.amount)} </span>
+              <span> {formatFixedOrderBookPrice(a.amount)} </span>
             </div>
           </button>
         {/each}
@@ -50,19 +37,11 @@
       </div>
 
       <!-- Bid -->
-<<<<<<< HEAD
-      <div class="{clsx("flex flex-col", marketMode? "space-y-0.5":"space-y-1.5")}">
-        {#each $bids.slice(0, marketMode ? MARKET_ORDERBOOK_HALF_LENGTH : LIMIT_ORDERBOOK_HALF_LENGTH) as b}
-          <button class="flex justify-between" on:click={()=>{price.set(b.price)}}>
-           <div class={clsx("text-xs min-w-12 text-right", "text-green-500")}>
-              <span> {formatFixedOrderBookPrice(b.price)} </span>
-=======
       <div class="{clsx("flex flex-col", $orderTypeMarket ? "space-y-0.5":"space-y-1.5")}">
         {#each $bids.slice(0, $orderTypeMarket ? MARKET_ORDERBOOK_HALF_LENGTH : LIMIT_ORDERBOOK_HALF_LENGTH) as b}
           <button class="flex justify-between" on:click={()=>{limitPrice.set(b.price)}}>
-            <div class={clsx("text-xs text-start", "text-green-500")}>
-              <span> {formatOrderBookPrice(b.price)} </span>
->>>>>>> 16803794
+            <div class={clsx("text-xs min-w-12 text-right", "text-green-500")}>
+              <span> {formatFixedOrderBookPrice(b.price)} </span>
             </div>
 
             <div class="text-xs text-end">
@@ -75,19 +54,11 @@
     {:else if $orderBookMode === 1}
       <!-- Show all Ask -->
       <!-- Ask -->
-<<<<<<< HEAD
-      <div class="{clsx("flex flex-col", marketMode? "space-y-0.5":"space-y-1.5")}">
-        {#each $asks.slice(marketMode ? $asks.length-MARKET_ORDERBOOK_LENGTH : $asks.length-LIMIT_ORDERBOOK_LENGTH, $asks.length) as a}
-          <button class="flex justify-between" on:click={()=>{price.set(a.price)}}>
-            <div class={clsx("text-xs min-w-12 text-right", "text-red-500")}>
-              <span> {formatFixedOrderBookPrice(a.price)} </span>
-=======
       <div class="{clsx("flex flex-col", $orderTypeMarket ? "space-y-0.5":"space-y-1.5")}">
         {#each $asks.slice($orderTypeMarket ? $asks.length-MARKET_ORDERBOOK_LENGTH : $asks.length-LIMIT_ORDERBOOK_LENGTH, $asks.length) as a}
           <button class="flex justify-between" on:click={()=>{limitPrice.set(a.price)}}>
-            <div class={clsx("text-xs text-start", "text-red-500")}>
-              <span> {formatOrderBookPrice(a.price)} </span>
->>>>>>> 16803794
+            <div class={clsx("text-xs min-w-12 text-right", "text-red-500")}>
+              <span> {formatFixedOrderBookPrice(a.price)} </span>
             </div>
 
             <div class="text-xs text-end">
@@ -121,19 +92,11 @@
       </button>
 
       <!-- Bid -->
-<<<<<<< HEAD
-      <div class="{clsx("flex flex-col", marketMode? "space-y-0.5":"space-y-1.5", $orderBookMode === 2 && "!mt-1.5")}">
-        {#each $bids.slice(0, marketMode ? MARKET_ORDERBOOK_LENGTH : LIMIT_ORDERBOOK_LENGTH) as b}
-          <button class="flex justify-between" on:click={()=>{price.set(b.price)}}>
-            <div class={clsx("text-xs min-w-12 text-right", "text-green-500")}>
-              <span> {formatFixedOrderBookPrice(b.price)} </span>
-=======
       <div class="{clsx("flex flex-col", $orderTypeMarket ? "space-y-0.5":"space-y-1.5", $orderBookMode === 2 && "!mt-1.5")}">
         {#each $bids.slice(0, $orderTypeMarket ? MARKET_ORDERBOOK_LENGTH : LIMIT_ORDERBOOK_LENGTH) as b}
           <button class="flex justify-between" on:click={()=>{limitPrice.set(b.price)}}>
-            <div class={clsx("text-xs text-start", "text-green-500")}>
-              <span> {formatOrderBookPrice(b.price)} </span>
->>>>>>> 16803794
+            <div class={clsx("text-xs min-w-12 text-right", "text-green-500")}>
+              <span> {formatFixedOrderBookPrice(b.price)} </span>
             </div>
 
             <div class="text-xs text-end">
