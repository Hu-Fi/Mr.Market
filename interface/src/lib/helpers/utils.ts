import BigNumber from "bignumber.js";
import mixinChains from "$lib/constants/mixinChains.json"
import moment from "moment";
import { PAIRS_MAP_REVERSED, SYMBOL_ASSET_ID_MAP } from "$lib/helpers/constants";

const toFixed = (amount: string | number, decimalPlaces: number): string => {
  const parts = `${amount}`.split('.')
  const integerPart = parts[0];
  const decimalPart = parts[1] || ''
  const paddedDecimalPart = decimalPart.padEnd(decimalPlaces, '0').slice(0, decimalPlaces)
  return `${integerPart}.${paddedDecimalPart}`
}

export const BN = BigNumber.clone({ DECIMAL_PLACES: 8 })
export const BN2 = BigNumber.clone({ DECIMAL_PLACES: 2 })

export const formatTimestampToTime = (t: string | number, showMinutes: boolean = false, showSeconds: boolean = false) => {
  return moment(t).format(showMinutes ? showSeconds ? "YYYY-MM-DD HH:mm:ss" : "YYYY-MM-DD HH:mm" : "YYYY-MM-DD");
}

export const formatUsUnit = (x: string | number) => {
  return new Intl.NumberFormat('en', { notation: 'compact' }).format(Number(x));
}
export const formatUSNumber = (x: string | number) => {
  return new Intl.NumberFormat('en-US').format(Number(x))
}
export const formatUSMoney = (x: string | number) => {
  return new Intl.NumberFormat('en-US', { style: 'currency', currency: 'USD', maximumFractionDigits: 10 }).format(Number(x))
}
export const formatUSMoneyUnit = (x: string | number) => {
  return new Intl.NumberFormat('en-US', { style: 'currency', currency: 'USD', notation: 'compact' }).format(Number(x))
}
export const formatDecimals = (s: string | number, n: number) => {
<<<<<<< HEAD
  if (Number(s) == undefined || Number(s) == null || Number(s) == 0) return 0
=======
  if (isNaN(Number(s)) || Number(s) == null || Number(s) == 0) return 0
>>>>>>> 16803794

  const strValue = Number(s).toString();
  if (strValue.includes('.')) {
    const [integerPart, decimalPart] = strValue.split('.');
    if (decimalPart.length > n) {
      return parseFloat(`${integerPart}.${decimalPart.slice(0, n)}`);
    }
    if (n === 0) {
      return parseFloat(integerPart)
    }
  }
  const final = Math.floor(Math.abs(Number(s)) * 10 ** n) / 10 ** n
  if (final === 0) return 0
  return Number(s) > 0 ? final : -final
}
export const formatChartPrice = (s: string | number) => {
  const numValue = Number(s);
  const strValue = numValue.toString();

  // Handle the case when there is no decimal point
  if (!strValue.includes('.')) {
    return numValue;
  }

  if (numValue < 0.0001) return numValue;
  const [integerPart, decimalPart] = strValue.split('.');
  let finalDecimalLength = 0;

  // s >= 100, 2 decimals
  if (integerPart.length > 2) finalDecimalLength = 2;

  // 10 <= s < 100, 3 decimals
  else if (integerPart.length == 2) finalDecimalLength = 3;

  // 1 <= s < 10, 8 decimals
  else if (integerPart.length == 1) finalDecimalLength = 8;

  // 0.0001 <= s < 1, 8 decimals
  else if (numValue >= 0.0001 && numValue < 1) finalDecimalLength = 8;

  // s < 0.0001, all decimals
  else if (numValue < 0.0001) finalDecimalLength = decimalPart.length;

  return parseFloat(`${integerPart}.${decimalPart.slice(0, finalDecimalLength)}`);
}

export const formatWalletBalance = (num: number, lang: string = 'en') => {
  lang;

  if (num < 1 && num.toString().split('.')[1]?.length > 8) {
    return formatDecimals(num, 8);
  } else if (num >= 10000000) {
    return formatDecimals(num, 0);
  } else if (num.toString().includes('.')) {
    const [integerPart, decimalPart] = num.toString().split('.');
    const truncatedDecimal = decimalPart.slice(0, 8 - integerPart.length);
    return Number(`${integerPart}.${truncatedDecimal}`)
  } else {
    return num;
  }
}

export const formatWalletBalanceFull = (num: number, lang: string = 'en') => {
  console.log('lang:', lang)
  if (num < 1 && num.toString().split('.')[1]?.length > 8) {
    return formatDecimals(num, 9);
  } else {
    return num;
  }
}

export const formatOrderBookPrice = (s: string | number) => {
  // 10000.00
  // 1000.00
  // 100.00
  // 10.00
  // 1.000
  // 0.1000
  // 0.010000
  // 0.001000
  // 0.0001000
  // 0.00001000

  const numValue = Number(s);
  const strValue = numValue.toString();

  // Handle the case when there is no decimal point
  if (!strValue.includes('.')) {
    return numValue;
  }

  if (numValue < 0.0001) return numValue;
  const [integerPart, decimalPart] = strValue.split('.');
  let finalDecimalLength = 0;

  // s >= 10, 2 decimals
  if (integerPart.length > 1) finalDecimalLength = 2;

  // 1 <= s < 10, 3 decimals
  else if (integerPart.length == 1) finalDecimalLength = 3;

  // 0.0001 <= s < 1, 8 decimals
  else if (numValue >= 0.0001 && numValue < 1) finalDecimalLength = 8;

  // s < 0.0001, all decimals
  else if (numValue < 0.0001) finalDecimalLength = decimalPart.length;

  return BN(`${integerPart}.${decimalPart.slice(0, finalDecimalLength)}`).toString();

  // Format determined by decimal places
  // return BN(Number(x)).toFixed(2)
}

export const formatOrderBookAmount = (x: string | number) => {
  return formatDecimals(x, 4)
}

export const formatFixedOrderBookAmount = (x: string | number) => {
  return toFixed(formatOrderBookAmount(x), 4);
}

export const formatFixedOrderBookPrice = (x: string | number) => {
  return toFixed(formatOrderBookPrice(x), 1)
}

export const getAssetPercentage = (balance: string | number, total: string | number) => {
  return formatDecimals(BN(balance).dividedBy(total).multipliedBy(100).toNumber(), 1)
}

export const roundToDigits = (number: number, precision: number) => {
  function customRound(number: number, precision: number) {
    const multiplier = 10 ** precision;
    const rounded = Math.round(number * multiplier) / multiplier;
    return rounded.toFixed(precision).replace(/\.?0+$/, ''); // Remove trailing zeros
  }

  if (precision === 0) {
    return Math.round(number);
  } else if (precision > 0) {
    return customRound(number, precision);
  } else {
    const divisor = 10 ** Math.abs(precision);
    return Math.round(number / divisor) * divisor;
  }
}

export const findChainIcon = (chainId: string) => {
  for (let i = 0; i < mixinChains.length; i++) {
    if (mixinChains[i]["chain_id"] === chainId) {
      return mixinChains[i].icon_url;
    }
  }
  return '';
}

export const daysBetweenToday = (d1: string) => {
  const date1 = new Date(d1);
  const date2 = new Date();
  const diff = date2.getTime() - date1.getTime();

  return Math.round(diff / (1000 * 3600 * 24)).toString()
}

export const toggleItemInArray = (array: Array<object>, field: string, item: object) => {
  const index = array.findIndex(obj => obj[field] === item[field]);

  if (index === -1) {
    // If the object isn't found, push it to the array
    array.push(item);
  } else {
    // If the object is found, remove it from the array
    array.splice(index, 1);
  }
}

export const itemInArray = (array: Array<object>, field: string, item: object) => {
  const index = array.findIndex(obj => obj[field] === item[field]);

  if (index === -1) {
    return false
  }
  return true
}

export const numberInArray = (array: Array<number>, item: number) => {
  return array.includes(item)
}
export const toggleNumberInArray = (array: Array<number>, item: number) => {
  const index = array.indexOf(item);

  if (index === -1) {
    // If the number isn't found, push it to the array
    array.push(item);
  } else {
    // If the number is found, remove it from the array
    array.splice(index, 1);
  }
}

export const processSymbol = (symbol: string) => {
  return symbol.endsWith('USDT') ? `${symbol}-ERC20` : symbol;
}

// Used for handling symbol -> 4 digit memo
export const encodeSymbolToMemo = (symbol: string) => {
  let finalSymbol = symbol
  finalSymbol = processSymbol(symbol)
  const memoCode = PAIRS_MAP_REVERSED[finalSymbol];
  if (!memoCode) {
    return;
  }
  return memoCode;
}

// Used for handling the symbol -> both asset id conversion
export const decodeSymbolToAssetID = (symbol: string) => {
  let finalSymbol = symbol
  finalSymbol = processSymbol(symbol)
  const [firstAssetSymbol, secondAssetSymbol] = finalSymbol.split('/')
  const firstAssetID = SYMBOL_ASSET_ID_MAP[firstAssetSymbol];
  const secondAssetID = SYMBOL_ASSET_ID_MAP[secondAssetSymbol];
  if (!firstAssetID) {
    return;
  }
  if (!secondAssetID) {
    return;
  }
  return { firstAssetID, secondAssetID }
}<|MERGE_RESOLUTION|>--- conflicted
+++ resolved
@@ -31,11 +31,7 @@
   return new Intl.NumberFormat('en-US', { style: 'currency', currency: 'USD', notation: 'compact' }).format(Number(x))
 }
 export const formatDecimals = (s: string | number, n: number) => {
-<<<<<<< HEAD
-  if (Number(s) == undefined || Number(s) == null || Number(s) == 0) return 0
-=======
   if (isNaN(Number(s)) || Number(s) == null || Number(s) == 0) return 0
->>>>>>> 16803794
 
   const strValue = Number(s).toString();
   if (strValue.includes('.')) {
