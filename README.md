--- conflicted
+++ resolved
@@ -32,11 +32,7 @@
 
 ### Prerequisites
 
-<<<<<<< HEAD
-Install dependencies with yarn
-=======
 Install dependencies for interface and server
->>>>>>> 96295f86
 
 ```
 npm run install:all
@@ -112,49 +108,6 @@
 
 Please read [CONTRIBUTING.md]() for details on our code of conduct, and the process for submitting pull requests to us.
 
-<<<<<<< HEAD
----
-
-The backend server for Mr.market.
-
-## Getting Started
-
-### Prerequisites
-
-Install dependencies with yarn
-
-```
-yarn
-```
-
-### Run development server
-
-```
-yarn start
-```
-
-## Tests
-
-```
-yarn test
-```
-
-## Built With
-
-* [Nest.js](https://nestjs.com/) - Backend API framework
-
-## Contributing
-
-Please read [CONTRIBUTING.md]() for details on our code of conduct, and the process for submitting pull requests to us.
-
 ## License
 
-This project is licensed under the GNU Affero General Public License - see the [LICENSE.md](../LICENSE) file for details
-
-
-# License
-=======
-## License
->>>>>>> 96295f86
-
 This project is licensed under the GNU Affero General Public License - see the [LICENSE.md](../LICENSE) file for details