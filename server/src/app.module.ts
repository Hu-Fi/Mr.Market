import * as dotenv from 'dotenv';
import { Module } from '@nestjs/common';
import { ConfigModule } from '@nestjs/config';
import { TypeOrmModule } from '@nestjs/typeorm';
import { ScheduleModule } from '@nestjs/schedule';
import { ThrottlerModule } from '@nestjs/throttler';
import { EventEmitterModule } from '@nestjs/event-emitter';

import { AppController } from './app.controller';
import { TradeModule } from './modules/trade/trade.module';
import { StrategyModule } from './modules/strategy/strategy.module';
import { MarketdataModule } from './modules/marketdata/marketdata.module';
import { PerformanceModule } from './modules/performance/performance.module';

// import { TransactionsModule } from './modules/transactions/transactions.module';
import configuration from './config/configuration';
import { HealthModule } from './modules/health/health.module';
import { CoingeckoModule } from './modules/coingecko/coingecko.module';
import { LoggerModule } from './modules/logger/logger.module';
import { CustomLogger } from './modules/logger/logger.service';
import { MixinModule } from './modules/mixin/mixin.module';
import { EventListenersModule } from './modules/mixin/listeners/events.module';

import { Trade } from './common/entities/trade.entity';
import { Transaction } from './common/entities/transaction.entity';
import { UserBalance } from './common/entities/user-balance.entity';
import { Performance } from './common/entities/performance.entity';
import { Snapshot } from './common/entities/snapshots.entity';
import { SpotOrder } from './common/entities/spot-order.entity';
import { APIKeysConfig } from './common/entities/api-keys.entity';
import { CustomConfigEntity } from './common/entities/custom-config.entity';
import {
  MixinReleaseToken,
  MixinReleaseHistory,
} from './common/entities/mixin-release.entity';
import { MixinMessage } from 'src/common/entities/mixin-message.entity';
import { MixinUser } from 'src/common/entities/mixin-user.entity';
import {
  ArbitrageOrder,
  MarketMakingOrder,
  PaymentState,
<<<<<<< HEAD
  SimplyGrowOrder,
} from './common/entities/strategy-user.entity';
=======
} from './common/entities/strategy.entity';
>>>>>>> dff2a493
import { AuthModule } from './modules/auth/auth.module';
import { ExchangeInitModule } from './modules/exchangeInit/exchangeInit.module';
import { AdminModule } from './modules/admin/admin.module';
import { CampaignModule } from './modules/campaign/campaign.module';
import { Web3Module } from './modules/web3/web3.module';
import { StrategyInstance } from './common/entities/strategy-instances.entity';
import { ArbitrageHistory } from './common/entities/arbitrage-order.entity';
import { MarketMakingHistory } from './common/entities/mm-order.entity';
import { Contribution } from './common/entities/contribution.entity';
<<<<<<< HEAD
import { GrowdataModule } from './modules/growdata/growdata.module';
import {
  GrowdataArbitragePair,
  GrowdataExchange,
  GrowdataMarketMakingPair,
  GrowdataSimplyGrowToken,
} from './common/entities/growdata.entity';
import {
  RebalanceExchange,
  RebalanceHistory,
  RebalanceToken,
  RebalanceTokenExchange,
=======
import {
  RebalanceToken,
  RebalanceExchange,
  RebalanceTokenExchange,
  RebalanceHistory,
>>>>>>> dff2a493
} from './common/entities/rebalance-asset.entity';

dotenv.config();

@Module({
  imports: [
    LoggerModule,
    EventEmitterModule.forRoot(),
    ThrottlerModule.forRoot([
      {
        ttl: 60000,
        limit: 60,
      },
    ]),
    ConfigModule.forRoot({
      load: [configuration],
    }),
    TypeOrmModule.forRoot({
      type: 'postgres',
      host: process.env.POSTGRES_HOST,
      port: parseInt(process.env.POSTGRES_PORT),
      username: process.env.POSTGRES_USER,
      password: process.env.POSTGRES_PASSWORD,
      database: process.env.POSTGRES_DATABASE,
      entities: [
        Trade,
        ArbitrageHistory,
        MarketMakingHistory,
        StrategyInstance,
        Performance,
        Transaction,
        UserBalance,
        Snapshot,
        SpotOrder,
        APIKeysConfig,
        CustomConfigEntity,
        Contribution,
        MixinReleaseToken,
        MixinReleaseHistory,
        MixinMessage,
        MixinUser,
        RebalanceToken,
        RebalanceExchange,
        RebalanceTokenExchange,
        RebalanceHistory,
        ArbitrageOrder,
        MarketMakingOrder,
        PaymentState,
        RebalanceToken,
        RebalanceExchange,
        RebalanceHistory,
        RebalanceTokenExchange,
        MarketMakingOrder,
        ArbitrageOrder,
        SimplyGrowOrder,
        GrowdataExchange,
        GrowdataSimplyGrowToken,
        GrowdataArbitragePair,
        GrowdataMarketMakingPair,
      ],
      synchronize: false,
      ssl: process.env.POSTGRES_SSL === 'true',
    }),
    ScheduleModule.forRoot(),
    TradeModule,
    StrategyModule,
    PerformanceModule,
    MarketdataModule,
    GrowdataModule,
    ExchangeInitModule,
    // TransactionsModule,
    CoingeckoModule,
    HealthModule,
    MixinModule,
    EventListenersModule,
    AuthModule,
    AdminModule,
    CampaignModule,
    Web3Module,
  ],
<<<<<<< HEAD
  controllers: [AppController],
  providers: [CustomLogger, AppService],
=======
  controllers: [AppController, AdminController],
  providers: [CustomLogger],
>>>>>>> dff2a493
})
export class AppModule {}<|MERGE_RESOLUTION|>--- conflicted
+++ resolved
@@ -39,12 +39,8 @@
   ArbitrageOrder,
   MarketMakingOrder,
   PaymentState,
-<<<<<<< HEAD
   SimplyGrowOrder,
 } from './common/entities/strategy-user.entity';
-=======
-} from './common/entities/strategy.entity';
->>>>>>> dff2a493
 import { AuthModule } from './modules/auth/auth.module';
 import { ExchangeInitModule } from './modules/exchangeInit/exchangeInit.module';
 import { AdminModule } from './modules/admin/admin.module';
@@ -54,7 +50,6 @@
 import { ArbitrageHistory } from './common/entities/arbitrage-order.entity';
 import { MarketMakingHistory } from './common/entities/mm-order.entity';
 import { Contribution } from './common/entities/contribution.entity';
-<<<<<<< HEAD
 import { GrowdataModule } from './modules/growdata/growdata.module';
 import {
   GrowdataArbitragePair,
@@ -67,14 +62,8 @@
   RebalanceHistory,
   RebalanceToken,
   RebalanceTokenExchange,
-=======
-import {
-  RebalanceToken,
-  RebalanceExchange,
-  RebalanceTokenExchange,
-  RebalanceHistory,
->>>>>>> dff2a493
 } from './common/entities/rebalance-asset.entity';
+import { AdminController } from './modules/admin/admin.controller';
 
 dotenv.config();
 
@@ -154,12 +143,7 @@
     CampaignModule,
     Web3Module,
   ],
-<<<<<<< HEAD
-  controllers: [AppController],
-  providers: [CustomLogger, AppService],
-=======
   controllers: [AppController, AdminController],
   providers: [CustomLogger],
->>>>>>> dff2a493
 })
 export class AppModule {}