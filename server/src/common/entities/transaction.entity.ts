--- conflicted
+++ resolved
@@ -1,6 +1,4 @@
-<<<<<<< HEAD
-import { Entity, Column, PrimaryGeneratedColumn } from 'typeorm';
-=======
+
 import {
   Entity,
   PrimaryGeneratedColumn,
@@ -8,7 +6,6 @@
   CreateDateColumn,
   UpdateDateColumn,
 } from 'typeorm';
->>>>>>> 43761078
 
 @Entity()
 export class Transaction {
@@ -31,10 +28,8 @@
   type: 'deposit' | 'withdrawal';
 
   @Column({ default: 'pending' })
-<<<<<<< HEAD
+
   status: 'pending' | 'completed' | 'failed';
-=======
-  status: string; // Status of the transaction ('pending', 'completed', 'cancelled', etc.)
 
   @Column()
   orderId: string; // Unique identifier for the order
@@ -44,5 +39,4 @@
 
   @UpdateDateColumn()
   updatedAt: Date; // When the transaction was last updated
->>>>>>> 43761078
-}+}
