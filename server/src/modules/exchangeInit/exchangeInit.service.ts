--- conflicted
+++ resolved
@@ -168,6 +168,22 @@
         },
       ],
       class: ccxt.pro.p2b,
+    },
+    {
+      name: 'probit',
+      accounts: [
+        {
+          label: 'default',
+          apiKey: process.env.PROBIT_API_KEY,
+          secret: process.env.PROBIT_SECRET,
+        },
+        {
+          label: 'account2',
+          apiKey: process.env.PROBIT_API_KEY_2,
+          secret: process.env.PROBIT_SECRET_2,
+        },
+      ],
+      class: ccxt.pro.probit,
     },
     {
       name: 'digifinex',
@@ -201,204 +217,6 @@
   }
 
   private async initializeExchanges() {
-<<<<<<< HEAD
-=======
-    const exchangeConfigs = [
-      {
-        name: 'okx',
-        accounts: [
-          {
-            label: 'default',
-            apiKey: process.env.OKX_API_KEY,
-            secret: process.env.OKX_SECRET,
-          },
-          {
-            label: 'account2',
-            apiKey: process.env.OKX_API_KEY_2,
-            secret: process.env.OKX_SECRET_2,
-          },
-        ],
-        class: ccxt.pro.okx,
-      },
-      {
-        name: 'bitfinex',
-        accounts: [
-          {
-            label: 'default',
-            apiKey: process.env.BITFINEX_API_KEY,
-            secret: process.env.BITFINEX_SECRET,
-          },
-          {
-            label: 'account2',
-            apiKey: process.env.BITFINEX_API_KEY_2,
-            secret: process.env.BITFINEX_SECRET_2,
-          },
-        ],
-        class: ccxt.pro.bitfinex,
-      },
-      {
-        name: 'gate',
-        accounts: [
-          {
-            label: 'default',
-            apiKey: process.env.GATE_API_KEY,
-            secret: process.env.GATE_SECRET,
-          },
-          {
-            label: 'account2',
-            apiKey: process.env.GATE_API_KEY_2,
-            secret: process.env.GATE_SECRET_2,
-          },
-        ],
-        class: ccxt.pro.gate,
-      },
-      {
-        name: 'mexc',
-        accounts: [
-          {
-            label: 'default',
-            apiKey: process.env.MEXC_API_KEY,
-            secret: process.env.MEXC_SECRET,
-          },
-          {
-            label: 'account2',
-            apiKey: process.env.MEXC_API_KEY_2,
-            secret: process.env.MEXC_SECRET_2,
-          },
-        ],
-        class: ccxt.pro.mexc,
-      },
-      {
-        name: 'binance',
-        accounts: [
-          {
-            label: 'default',
-            apiKey: process.env.BINANCE_API_KEY,
-            secret: process.env.BINANCE_SECRET,
-          },
-          {
-            label: 'account2',
-            apiKey: process.env.BINANCE_API_KEY_2,
-            secret: process.env.BINANCE_SECRET_2,
-          },
-        ],
-        class: ccxt.pro.binance,
-      },
-      {
-        name: 'lbank',
-        accounts: [
-          {
-            label: 'default',
-            apiKey: process.env.LBANK_API_KEY,
-            secret: process.env.LBANK_SECRET,
-          },
-          {
-            label: 'account2',
-            apiKey: process.env.LBANK_API_KEY_2,
-            secret: process.env.LBANK_SECRET_2,
-          },
-        ],
-        class: ccxt.pro.lbank,
-      },
-      {
-        name: 'bitmart',
-        accounts: [
-          {
-            label: 'default',
-            apiKey: process.env.BITMART_API_KEY,
-            secret: process.env.BITMART_SECRET,
-          },
-          {
-            label: 'account2',
-            apiKey: process.env.BITMART_API_KEY_2,
-            secret: process.env.BITMART_SECRET_2,
-          },
-        ],
-        class: ccxt.pro.bitmart,
-      },
-      {
-        name: 'bigone',
-        accounts: [
-          {
-            label: 'default',
-            apiKey: process.env.BIGONE_API_KEY,
-            secret: process.env.BIGONE_SECRET,
-          },
-          {
-            label: 'account2',
-            apiKey: process.env.BIGONE_API_KEY_2,
-            secret: process.env.BIGONE_SECRET_2,
-          },
-        ],
-        class: ccxt.bigone,
-      },
-      {
-        name: 'coinlist',
-        accounts: [
-          {
-            label: 'default',
-            apiKey: process.env.COINLIST_API_KEY,
-            secret: process.env.COINLIST_SECRET,
-          },
-          {
-            label: 'account2',
-            apiKey: process.env.COINLIST_API_KEY_2,
-            secret: process.env.COINLIST_SECRET_2,
-          },
-        ],
-        class: ccxt.coinlist,
-      },
-      {
-        name: 'p2b',
-        accounts: [
-          {
-            label: 'default',
-            apiKey: process.env.P2B_API_KEY,
-            secret: process.env.P2B_SECRET,
-          },
-          {
-            label: 'account2',
-            apiKey: process.env.P2B_API_KEY_2,
-            secret: process.env.P2B_SECRET_2,
-          },
-        ],
-        class: ccxt.pro.p2b,
-      },
-      {
-        name: 'probit',
-        accounts: [
-          {
-            label: 'default',
-            apiKey: process.env.PROBIT_API_KEY,
-            secret: process.env.PROBIT_SECRET,
-          },
-          {
-            label: 'account2',
-            apiKey: process.env.PROBIT_API_KEY_2,
-            secret: process.env.PROBIT_SECRET_2,
-          },
-        ],
-        class: ccxt.pro.probit,
-      },
-      {
-        name: 'digifinex',
-        accounts: [
-          {
-            label: 'default',
-            apiKey: process.env.DIGIFINEX_API_KEY,
-            secret: process.env.DIGIFINEX_SECRET,
-          },
-          {
-            label: 'account2',
-            apiKey: process.env.DIGIFINEX_API_KEY_2,
-            secret: process.env.DIGIFINEX_SECRET_2,
-          },
-        ],
-        class: ccxt.digifinex,
-      },
-    ];
-
->>>>>>> 8c15f942
     await Promise.all(
       this.exchangeConfigs.map(async (config) => {
         const exchangeMap = new Map<string, ccxt.Exchange>();
