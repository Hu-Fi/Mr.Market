/**
 * SnapshotsService
 *
 * This service manages interactions with Mixin snapshots, including fetching and processing snapshots,
 * handling deposits and withdrawals, and managing various snapshot-related events.
 *
 * Dependencies:
 * - ConfigService: Provides configuration values from environment variables.
 * - EventEmitter2: Event emitter for managing custom events.
 * - CustomLogger: Custom logging service for recording errors and log information.
 * - SnapshotsRepository: Repository for interacting with snapshot-related data in the database.
 * - MixinApi and associated functions: Mixin Node SDK for interacting with the Mixin network.
 * - Helper functions: Utilities for decoding memos and managing asset IDs and symbols.
 *
 * Methods:
 *
 * - constructor: Initializes the service with the injected ConfigService, EventEmitter2, and SnapshotsRepository,
 *   and sets up the Mixin API client and keystore.
 *
 * - createSnapshot(snapshot: SafeSnapshot): Creates a snapshot record in the database.
 *
 * - fetchAndProcessSnapshots(): Fetches snapshots from the Mixin API and processes each snapshot.
 *
 * - depositAddress(asset_id: string): Retrieves the deposit address for a specific asset.
 *
 * - withdrawal(asset_id: string, destination: string, memo: string, amount: string): Initiates a withdrawal for a specific asset.
 *
 * - sendMixinTx(opponent_id: string, asset_id: string, amount: string): Sends a transaction on the Mixin network.
 *
 * - refund(snapshot: SafeSnapshot): Refunds a specific snapshot amount to the opponent.
 *
 * - getAllAssetBalances(): Retrieves balances for all assets.
 *
 * - getAssetBalance(asset_id: SymbolAssetIdMapValue): Retrieves the balance for a specific asset.
 *
 * - checkMixinBalanceEnough(asset_id: SymbolAssetIdMapValue, amount: string): Checks if the Mixin balance is sufficient for a specific amount.
 *
 * - handleSnapshot(snapshot: SafeSnapshot): Handles processing of a single snapshot, including validating memos and triggering events.
 *
 * - handleSnapshots(): Scheduled task to fetch and process snapshots every 5 seconds.
 *
 * Notes:
 * - Spot order execution process (Here is the step 1)
 *  1. Loop snapshots on mixin, find incoming transfer
 *  2. Send create spot order event to spot.listener.ts
 *  3. If basic checks are passed, send place order event, write to db in exchange.listener.ts
 *  4. Wait for state update scheduler to update order state, in exchange.service.ts
 *  5. If the state updated to succeess, send release token event to mixin.listener.ts
 *
 * - The service handles different types of memos (SP, AR, MM) and triggers corresponding events for spot orders, arbitrage, and market making.
 * - Error handling is implemented to log and manage errors during API interactions and snapshot processing.
 * - The service ensures secure handling of transactions and balances using the Mixin API and related functions.
 */

import { randomUUID } from 'crypto';
import BigNumber from 'bignumber.js';
import { Cron } from '@nestjs/schedule';
import { ConfigService } from '@nestjs/config';
import { Injectable } from '@nestjs/common';
import { EventEmitter2 } from '@nestjs/event-emitter';
import {
  MixinApi,
  SafeSnapshot,
  KeystoreClientReturnType,
  buildSafeTransactionRecipient,
  Keystore,
  getTotalBalanceFromOutputs,
  getUnspentOutputsForRecipients,
  buildSafeTransaction,
  encodeSafeTransaction,
  signSafeTransaction,
  blake3Hash,
  MixinCashier,
  SequencerTransactionRequest,
  SafeMixinRecipient,
  SafeWithdrawalRecipient,
} from '@mixin.dev/mixin-node-sdk';
import { CustomLogger } from 'src/modules/logger/logger.service';
import { SnapshotsRepository } from 'src/modules/mixin/snapshots/snapshots.repository';
import { SymbolAssetIdMapValue } from 'src/common/types/pairs/pairs';
import {
  memoPreDecode,
  decodeArbitrageCreateMemo,
  decodeMarketMakingCreateMemo,
  decodeSimplyGrowCreateMemo,
} from 'src/common/helpers/mixin/memo';

@Injectable()
export class SnapshotsService {
  private events: EventEmitter2;
  private keystore: Keystore;
  private spendKey: string;
  private client: KeystoreClientReturnType;
  private readonly logger = new CustomLogger(SnapshotsService.name);
  private readonly enableCron: boolean;

  constructor(
    private configService: ConfigService,
    private eventEmitter: EventEmitter2,
    private snapshotsRepository: SnapshotsRepository,
  ) {
    this.keystore = {
      app_id: this.configService.get<string>('mixin.app_id'),
      session_id: this.configService.get<string>('mixin.session_id'),
      server_public_key: this.configService.get<string>(
        'mixin.server_public_key',
      ),
      session_private_key: this.configService.get<string>(
        'mixin.session_private_key',
      ),
    };
    this.spendKey = this.configService.get<string>('mixin.spend_private_key');
    this.client = MixinApi({
      keystore: this.keystore,
    });
    this.events = this.eventEmitter;

<<<<<<< HEAD
    this.enableCron =
      this.configService.get<string>('strategy.mixin_snapshots_run') === 'true';
    this.logger.debug(this.enableCron);
  }

=======
    this.enableCron = this.configService.get<string>('strategy.run') === 'true';
    this.logger.log(`Cron enabled: ${this.enableCron}`);
  }

  async createSnapshot(snapshot: SafeSnapshot) {
    try {
      return await this.snapshotsRepository.createSnapshot(snapshot);
    } catch (e) {
      this.logger.error(`createSnapshot()=> ${e.message}`);
    }
  }

  async fetchAndProcessSnapshots() {
    try {
      const snapshots = await this.client.safe.fetchSafeSnapshots({});
      if (!snapshots) {
        this.logger.error(`fetchAndProcessSnapshots()=> No snapshots`);
        return;
      }
      snapshots.forEach(async (snapshot: SafeSnapshot) => {
        await this.handleSnapshot(snapshot);
      });
      return snapshots;
    } catch (error) {
      this.logger.error(`Failed to fetch snapshots: ${error.message}`);
    }
  }

>>>>>>> dff2a493
  async depositAddress(asset_id: string) {
    try {
      const chain_id = (await this.client.network.fetchAsset(asset_id))
        .chain_id;
      const entities = await this.client.safe.depositEntries({
        members: [this.keystore.app_id],
        threshold: 1,
        chain_id,
      });
      return {
        address: entities[0].destination,
        memo: entities[0].tag,
      };
    } catch (error) {
      this.logger.error(`Failed to get deposit address: ${error.message}`);
    }
  }

  async withdrawal(
    asset_id: string,
    destination: string,
    memo: string,
    amount: string,
  ) {
    const asset = await this.client.network.fetchAsset(asset_id);
    const chain =
      asset.chain_id === asset.asset_id
        ? asset
        : await this.client.network.fetchAsset(asset.chain_id);
    const fee = chain;
    this.logger.log(`Withdrawal Fee: ${fee.amount} ${fee.symbol}`);

    // withdrawal with chain asset as fee
    if (fee.asset_id !== asset.asset_id) {
      const outputs = await this.client.utxo.safeOutputs({
        asset: asset_id,
        state: 'unspent',
      });
      const feeOutputs = await this.client.utxo.safeOutputs({
        asset: fee.asset_id,
        state: 'unspent',
      });

      const recipients: (SafeWithdrawalRecipient | SafeMixinRecipient)[] = [
        {
          amount: amount,
          destination: destination,
        },
      ];
      const { utxos, change } = getUnspentOutputsForRecipients(
        outputs,
        recipients,
      );
      if (!change.isZero() && !change.isNegative()) {
        recipients.push(
          buildSafeTransactionRecipient(
            outputs[0].receivers,
            outputs[0].receivers_threshold,
            change.toString(),
          ),
        );
      }
      // the index of ghost keys must be the same with the index of outputs
      // but withdrawal output doesnt need ghost key, so index + 1
      const ghosts = await this.client.utxo.ghostKey(
        recipients
          .filter((r) => 'members' in r)
          .map((r, i) => ({
            hint: randomUUID(),
            receivers: (r as SafeMixinRecipient).members,
            index: i + 1,
          })),
      );
      const tx = buildSafeTransaction(
        utxos,
        recipients,
        [undefined, ...ghosts],
        memo,
      );
      // @ts-expect-error type
      const raw = encodeSafeTransaction(tx);
      const ref = blake3Hash(Buffer.from(raw, 'hex')).toString('hex');

      const feeRecipients = [
        // fee output
        buildSafeTransactionRecipient([MixinCashier], 1, fee.amount),
      ];
      const { utxos: feeUtxos, change: feeChange } =
        getUnspentOutputsForRecipients(feeOutputs, feeRecipients);
      if (!feeChange.isZero() && !feeChange.isNegative()) {
        // add fee change output if needed
        feeRecipients.push(
          buildSafeTransactionRecipient(
            feeOutputs[0].receivers,
            feeOutputs[0].receivers_threshold,
            feeChange.toString(),
          ),
        );
      }
      const feeGhosts = await this.client.utxo.ghostKey(
        feeRecipients.map((r, i) => ({
          hint: randomUUID(),
          // @ts-expect-error type
          receivers: r.members,
          index: i,
        })),
      );
      const feeTx = buildSafeTransaction(
        feeUtxos,
        feeRecipients,
        feeGhosts,
        'withdrawal-fee-memo',
        [ref],
      );
      // @ts-expect-error type
      const feeRaw = encodeSafeTransaction(feeTx);

      const txId = randomUUID();
      const feeId = randomUUID();
      const txs = await this.client.utxo.verifyTransaction([
        {
          raw,
          request_id: txId,
        },
        {
          raw: feeRaw,
          request_id: feeId,
        },
      ]);

      // @ts-expect-error type
      const signedRaw = signSafeTransaction(tx, txs[0].views, this.spendKey);
      const signedFeeRaw = signSafeTransaction(
        // @ts-expect-error type
        feeTx,
        txs[1].views,
        this.spendKey,
      );
      const res = await this.client.utxo.sendTransactions([
        {
          raw: signedRaw,
          request_id: txId,
        },
        {
          raw: signedFeeRaw,
          request_id: feeId,
        },
      ]);
      this.logger.log(`Withdrawal result: ${JSON.stringify(res)}`);
      return res;
    }
    // withdrawal with asset as fee
    else {
      const outputs = await this.client.utxo.safeOutputs({
        asset: asset_id,
        state: 'unspent',
      });

      const recipients = [
        // withdrawal output, must be put first
        {
          amount: amount,
          destination: destination,
        },
        // fee output
        buildSafeTransactionRecipient([MixinCashier], 1, fee.amount),
      ];
      const { utxos, change } = getUnspentOutputsForRecipients(
        outputs,
        recipients,
      );
      if (!change.isZero() && !change.isNegative()) {
        // add change output if needed
        recipients.push(
          buildSafeTransactionRecipient(
            outputs[0].receivers,
            outputs[0].receivers_threshold,
            change.toString(),
          ),
        );
      }
      // the index of ghost keys must be the same with the index of outputs
      // but withdrawal output doesnt need ghost key, so index + 1
      const ghosts = await this.client.utxo.ghostKey(
        recipients
          .filter((r) => 'members' in r)
          .map((r, i) => ({
            hint: randomUUID(),
            receivers: (r as SafeMixinRecipient).members,
            index: i + 1,
          })),
      );
      // spare the 0 inedx for withdrawal output, withdrawal output doesnt need ghost key
      const tx = buildSafeTransaction(
        utxos,
        recipients,
        [undefined, ...ghosts],
        'withdrawal-memo',
      );
      // @ts-expect-error type
      const raw = encodeSafeTransaction(tx);

      const request_id = randomUUID();
      const txs = await this.client.utxo.verifyTransaction([
        {
          raw,
          request_id,
        },
      ]);

      // @ts-expect-error type
      const signedRaw = signSafeTransaction(tx, txs[0].views, this.spendKey);
      const res = await this.client.utxo.sendTransactions([
        {
          raw: signedRaw,
          request_id,
        },
      ]);
      this.logger.log(`Withdrawal result: ${JSON.stringify(res)}`);
      return res;
    }
  }

  async sendMixinTx(
    opponent_id: string,
    asset_id: string,
    amount: string,
  ): Promise<SequencerTransactionRequest[]> {
    const recipients = [
      buildSafeTransactionRecipient([opponent_id], 1, amount),
    ];
    const outputs = await this.client.utxo.safeOutputs({
      members: [this.keystore.app_id],
      threshold: 1,
      asset: asset_id,
      state: 'unspent',
    });

    const balance = getTotalBalanceFromOutputs(outputs);
    const amountBN = BigNumber(amount);
    if (balance.isLessThan(amountBN)) {
      this.logger.error(`Insufficient fund`);
      return;
    }

    const { utxos, change } = getUnspentOutputsForRecipients(
      outputs,
      recipients,
    );
    if (!change.isZero() && !change.isNegative()) {
      recipients.push(
        buildSafeTransactionRecipient(
          outputs[0].receivers,
          outputs[0].receivers_threshold,
          change.toString(),
        ),
      );
    }
    const ghosts = await this.client.utxo.ghostKey(
      recipients.map((r, i) => ({
        hint: randomUUID(),
        receivers: r[0].members,
        index: i,
      })),
    );
    const tx = buildSafeTransaction(utxos, recipients, ghosts, 'Refund');
    // @ts-expect-error type
    const raw = encodeSafeTransaction(tx);

    const request_id = randomUUID();
    const verifiedTx = await this.client.utxo.verifyTransaction([
      {
        raw,
        request_id,
      },
    ]);

    const signedRaw = signSafeTransaction(
      // @ts-expect-error type
      tx,
      verifiedTx[0].views,
      this.keystore.session_private_key,
    );

    const sendedTx = await this.client.utxo.sendTransactions([
      {
        raw: signedRaw,
        request_id,
      },
    ]);
    return sendedTx;
  }

  async refund(snapshot: SafeSnapshot) {
    try {
      await this.sendMixinTx(
        snapshot.opponent_id,
        snapshot.asset_id,
        snapshot.amount,
      );
    } catch (error) {
      this.logger.error(`Failed to refund snapshot: ${error.message}`);
    }
  }

  async getAllAssetBalances() {
    try {
      // Fetch all outputs
      const outputs = await this.client.utxo.safeOutputs({});

      // Group outputs by asset ID
      const groupedByAssetId = outputs.reduce((acc, output) => {
        // @ts-expect-error SDK type is wrong
        const assetId = output.asset_id;
        if (!acc[assetId]) {
          acc[assetId] = [];
        }
        acc[assetId].push(output);
        return acc;
      }, {});

      // Calculate total balance for each asset
      const assetBalances = Object.entries(groupedByAssetId).reduce(
        (acc, [assetId, outputs]) => {
          // @ts-expect-error types
          const totalBalance = getTotalBalanceFromOutputs(outputs);
          acc[assetId] = totalBalance.toString(); // Assuming you want the balance as a string
          return acc;
        },
        {},
      );

      // map of AssetID: Balance
      return assetBalances;
    } catch (error) {
      this.logger.error(`Error fetching asset balances: ${error.message}`);
      throw error;
    }
  }

  async getAssetBalance(asset_id: SymbolAssetIdMapValue): Promise<string> {
    try {
      return await this.client.utxo.safeAssetBalance({ asset: asset_id });
    } catch (e) {
      this.logger.error(`Mixin getAssetBalance() => ${e.message}`);
      return '0';
    }
  }

  async checkMixinBalanceEnough(
    asset_id: SymbolAssetIdMapValue,
    amount: string,
  ): Promise<boolean> {
    try {
      const balance = await this.getAssetBalance(asset_id);
      if (BigNumber(balance).isLessThan(amount)) {
        return false;
      }
      return true;
    } catch (e) {
      return false;
    }
  }

  async createSnapshot(snapshot: SafeSnapshot) {
    try {
      return await this.snapshotsRepository.createSnapshot(snapshot);
    } catch (e) {
      this.logger.error(`createSnapshot()=> ${e}`);
    }
  }

  async fetchAndProcessSnapshots() {
    try {
      const snapshots = await this.client.safe.fetchSafeSnapshots({});
      if (!snapshots) {
        this.logger.error(`fetchAndProcessSnapshots()=> No snapshots`);
        return;
      }
      snapshots.forEach(async (snapshot: SafeSnapshot) => {
        await this.handleSnapshot(snapshot);
      });
      return snapshots;
    } catch (error) {
      this.logger.error(`Failed to fetch snapshots: ${error}`);
    }
  }

  private async handleSnapshot(snapshot: SafeSnapshot) {
    const exist = await this.snapshotsRepository.checkSnapshotExist(
      snapshot.snapshot_id,
    );
    if (exist) {
      return;
    }
    if (!snapshot.memo) {
      await this.createSnapshot(snapshot);
      this.logger.warn('snapshot no memo, return');
      return;
    }
    if (snapshot.memo.length === 0) {
      await this.createSnapshot(snapshot);
      this.logger.warn('snapshot.memo.length === 0, return');
      // await this.refund(snapshot);
      return;
    }
    try {
      const exist = await this.snapshotsRepository.checkSnapshotExist(
        snapshot.snapshot_id,
      );

      // Snapshot already being processed
      if (exist) {
        return;
      }

      // Snapshot has no memo, store and refund
      if (!snapshot.memo || snapshot.memo.length === 0) {
        return;
      }

<<<<<<< HEAD
      this.logger.log(`handleSnapshot()=> snapshot.memo: ${snapshot.memo}`);
      // Hex and Base58 decode memo, verify checksum, refund if invalid
      const hexDecodedMemo = Buffer.from(snapshot.memo, 'hex').toString(
        'utf-8',
      );
      const { payload, version, tradingTypeKey } =
        memoPreDecode(hexDecodedMemo);
      if (!payload) {
        this.logger.log(
          `Snapshot memo is invalid, store and refund: ${snapshot.snapshot_id}`,
        );
        return;
      }

      // Only memo version 1 is supported
      if (version !== 1) {
        this.logger.log(
          `Snapshot memo version is not 1, store and refund: ${snapshot.snapshot_id}`,
        );
        return;
      }

      switch (tradingTypeKey) {
        case 0:
          // Spot trading
          break;
        case 1:
          // Swap
          break;
        case 2:
          // Simply grow
          const simplyGrowDetails = decodeSimplyGrowCreateMemo(payload);
          if (!simplyGrowDetails) {
            break;
          }
          this.events.emit('simply_grow.create', simplyGrowDetails, snapshot);
=======
    const hexDecoedMemo = Buffer.from(snapshot.memo, 'hex').toString('utf-8');
    const decodedMemo = Buffer.from(hexDecoedMemo, 'base64').toString('utf-8');
    const tradingType = decodedMemo.slice(0, 2);
    switch (tradingType) {
      case 'SP':
        const spotDetails = decodeSpotMemo(decodedMemo);
        if (!spotDetails) {
          break;
        }
        let spotOrderCreateEvent = new SpotOrderCreateEvent();
        spotOrderCreateEvent = { ...spotDetails, snapshot };
        this.events.emit('spot.create', spotOrderCreateEvent);
        break;

      case 'AR':
        const arbDetails = decodeArbitrageMemo(decodedMemo);
        if (!arbDetails) {
          break;
        }
        this.events.emit('arbitrage.create', arbDetails, snapshot);
        break;

      case 'MM':
        const mmDetails = decodeMarketMakingMemo(decodedMemo);
        if (!mmDetails) {
>>>>>>> dff2a493
          break;
        case 3:
          // Market making
          const mmDetails = decodeMarketMakingCreateMemo(payload);
          if (!mmDetails) {
            break;
          }
          this.events.emit('market_making.create', mmDetails, snapshot);
          break;
        case 4:
          // Arbitrage
          const arbDetails = decodeArbitrageCreateMemo(payload);
          if (!arbDetails) {
            break;
          }
          this.events.emit('arbitrage.create', arbDetails, snapshot);
          break;
        default:
          // Refund
          break;
      }
    } catch (error) {
      this.logger.error(`handleSnapshot()=> ${error}`);
    } finally {
      await this.createSnapshot(snapshot);
    }
  }

  @Cron('*/5 * * * * *') // Every 5 seconds
  async handleSnapshots(): Promise<void> {
    // Check if the cron is enabled
    if (this.enableCron) {
      await this.fetchAndProcessSnapshots();
    } else {
      return;
    }
  }
}<|MERGE_RESOLUTION|>--- conflicted
+++ resolved
@@ -115,42 +115,11 @@
     });
     this.events = this.eventEmitter;
 
-<<<<<<< HEAD
     this.enableCron =
       this.configService.get<string>('strategy.mixin_snapshots_run') === 'true';
     this.logger.debug(this.enableCron);
   }
 
-=======
-    this.enableCron = this.configService.get<string>('strategy.run') === 'true';
-    this.logger.log(`Cron enabled: ${this.enableCron}`);
-  }
-
-  async createSnapshot(snapshot: SafeSnapshot) {
-    try {
-      return await this.snapshotsRepository.createSnapshot(snapshot);
-    } catch (e) {
-      this.logger.error(`createSnapshot()=> ${e.message}`);
-    }
-  }
-
-  async fetchAndProcessSnapshots() {
-    try {
-      const snapshots = await this.client.safe.fetchSafeSnapshots({});
-      if (!snapshots) {
-        this.logger.error(`fetchAndProcessSnapshots()=> No snapshots`);
-        return;
-      }
-      snapshots.forEach(async (snapshot: SafeSnapshot) => {
-        await this.handleSnapshot(snapshot);
-      });
-      return snapshots;
-    } catch (error) {
-      this.logger.error(`Failed to fetch snapshots: ${error.message}`);
-    }
-  }
-
->>>>>>> dff2a493
   async depositAddress(asset_id: string) {
     try {
       const chain_id = (await this.client.network.fetchAsset(asset_id))
@@ -572,7 +541,6 @@
         return;
       }
 
-<<<<<<< HEAD
       this.logger.log(`handleSnapshot()=> snapshot.memo: ${snapshot.memo}`);
       // Hex and Base58 decode memo, verify checksum, refund if invalid
       const hexDecodedMemo = Buffer.from(snapshot.memo, 'hex').toString(
@@ -609,33 +577,6 @@
             break;
           }
           this.events.emit('simply_grow.create', simplyGrowDetails, snapshot);
-=======
-    const hexDecoedMemo = Buffer.from(snapshot.memo, 'hex').toString('utf-8');
-    const decodedMemo = Buffer.from(hexDecoedMemo, 'base64').toString('utf-8');
-    const tradingType = decodedMemo.slice(0, 2);
-    switch (tradingType) {
-      case 'SP':
-        const spotDetails = decodeSpotMemo(decodedMemo);
-        if (!spotDetails) {
-          break;
-        }
-        let spotOrderCreateEvent = new SpotOrderCreateEvent();
-        spotOrderCreateEvent = { ...spotDetails, snapshot };
-        this.events.emit('spot.create', spotOrderCreateEvent);
-        break;
-
-      case 'AR':
-        const arbDetails = decodeArbitrageMemo(decodedMemo);
-        if (!arbDetails) {
-          break;
-        }
-        this.events.emit('arbitrage.create', arbDetails, snapshot);
-        break;
-
-      case 'MM':
-        const mmDetails = decodeMarketMakingMemo(decodedMemo);
-        if (!mmDetails) {
->>>>>>> dff2a493
           break;
         case 3:
           // Market making
