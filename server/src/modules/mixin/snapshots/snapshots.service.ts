--- conflicted
+++ resolved
@@ -474,11 +474,7 @@
     const tradingType = decodedMemo.slice(0, 2);
     switch (tradingType) {
       case 'SP':
-<<<<<<< HEAD
         const spotDetails = decodeSpotMemo(snapshot.memo);
-=======
-        const details = decodeSpotMemo(decodedMemo);
->>>>>>> 7ec5f496
         let spotOrderCreateEvent = new SpotOrderCreateEvent();
         spotOrderCreateEvent = { ...spotDetails, snapshot };
         this.events.emit('spot.create', spotOrderCreateEvent);
