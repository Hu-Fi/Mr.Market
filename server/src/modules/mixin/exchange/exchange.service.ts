// exchange.service.ts
import * as ccxt from 'ccxt';
import BigNumber from 'bignumber.js';
import { Cron } from '@nestjs/schedule';
import { Injectable } from '@nestjs/common';
import { EventEmitter2 } from '@nestjs/event-emitter';
import {
  getRFC3339Timestamp,
  getSymbolByAssetID,
} from 'src/common/helpers/utils';
import {
  STATE_TEXT_MAP,
  SpotOrderStatus,
} from 'src/common/types/orders/states';
import { ExchangeRepository } from 'src/modules/mixin/exchange/exchange.repository';
import {
  ErrorResponse,
  SuccessResponse,
} from 'src/common/types/exchange/exchange';
import {
  MixinReleaseHistory,
  MixinReleaseToken,
} from 'src/common/types/exchange/mixinRelease';
import { CustomLogger } from 'src/modules/logger/logger.service';
import { SpotOrder } from 'src/common/entities/spot-order.entity';
import { APIKeysConfig } from 'src/common/entities/api-keys.entity';
import { ExchangeDepositDto, ExchangeWithdrawalDto } from './exchange.dto';
import { AggregatedBalances } from 'src/common/types/rebalance/map';

@Injectable()
export class ExchangeService {
  private exchangeInstances: { [key: string]: ccxt.Exchange } = {};
  private readonly logger = new CustomLogger(ExchangeService.name);

  constructor(
    private exchangeRepository: ExchangeRepository,
    private eventEmitter: EventEmitter2,
  ) {
    this.loadAPIKeys();
  }

  private async loadAPIKeys() {
    const apiKeys = await this.exchangeRepository.readAllAPIKeys();
    if (!apiKeys) {
      this.logger.error('No API Keys loaded');
      return;
    }
    if (apiKeys.length === 0) {
      this.logger.error('No API Keys loaded');
      return;
    }
    for (const key of apiKeys) {
      const keyId = key.key_id;
      const exchangeName = key.exchange;
      const apiKey = key.api_key;
      const apiSecret = key.api_secret;

      if (!this.exchangeInstances[keyId]) {
        this.exchangeInstances[keyId] = new ccxt[exchangeName]({
          apiKey,
          secret: apiSecret,
        });
      }
    }
  }

  async readAllAPIKeys() {
    return await this.exchangeRepository.readAllAPIKeys();
  }

  async getAllAPIKeysBalance() {
    try {
      const apiKeys: APIKeysConfig[] = await this.readAllAPIKeys();
      const balancePromises = apiKeys.map((apiKeyConfig) =>
        this.getBalance(
          apiKeyConfig.exchange,
          apiKeyConfig.api_key,
          apiKeyConfig.api_secret,
        )
          .then((balance) => ({
            key_id: apiKeyConfig.key_id,
            exchange: apiKeyConfig.exchange,
            name: apiKeyConfig.name,
            balance,
          }))
          .catch((error) => {
            this.logger.error(
              `Failed to get balance for ${apiKeyConfig.name} on ${apiKeyConfig.exchange}: ${error.message}`,
            );
            return null;
          }),
      );

      const balances = await Promise.allSettled(balancePromises);
      const successfulBalances = balances
        .filter(
          (result) => result.status === 'fulfilled' && result.value !== null,
        )
        .map((result) => (result as PromiseFulfilledResult<any>).value);

      return successfulBalances;
    } catch (error) {
      this.logger.error(
        `Error fetching all API keys balances: ${error.message}`,
      );
      throw error;
    }
  }

  aggregateBalancesByExchange(successfulBalances: any[]): AggregatedBalances {
    return successfulBalances.reduce((acc, curr) => {
      const { exchange, balance } = curr;

      if (!acc[exchange]) {
        acc[exchange] = { free: {}, used: {}, total: {} };
      }

      Object.keys(balance).forEach((balanceType) => {
        const balanceDetails = balance[balanceType];

        Object.entries(balanceDetails).forEach(([currency, amount]) => {
          if (!acc[exchange][balanceType][currency]) {
            acc[exchange][balanceType][currency] = 0;
          }
          acc[exchange][balanceType][currency] += amount;
        });
      });

      return acc;
    }, {});
  }

  async getBalance(
    exchange: string,
    apiKey: string,
    apiSecret: string,
  ): Promise<any> {
    const e = new ccxt[exchange]({
      apiKey,
      secret: apiSecret,
    });

    try {
      const b = await e.fetchBalance();
      function filterZeroBalances(balances) {
        return Object.fromEntries(
          Object.entries(balances).filter(([, value]) => value !== 0),
        );
      }
      return {
        free: filterZeroBalances(b['free']),
        used: filterZeroBalances(b['used']),
        total: filterZeroBalances(b['total']),
      };
    } catch (error) {
      this.logger.error(
        `Error fetching balance for ${exchange}: ${error.message}`,
      );
      throw error;
    }
  }

  async getBalanceBySymbol(
    exchange: string,
    apiKey: string,
    apiSecret: string,
    symbol: string,
  ): Promise<any> {
    const e = new ccxt[exchange]({
      apiKey,
      secret: apiSecret,
    });

    try {
      const b = await e.fetchBalance({ currency: symbol });
      return b['free'];
    } catch (error) {
      this.logger.error(
        `Error fetching balance for ${exchange}: ${error.message}`,
      );
      throw error;
    }
  }

  async getDepositAddress(data: ExchangeDepositDto) {
    const key = await this.readAPIKey(data.apiKeyId);
    if (!key) {
      return;
    }
    return await this._getDepositAddress({
      ...data,
      apiKey: key.api_key,
      apiSecret: key.api_secret,
    });
  }

  async _getDepositAddress({
    exchange,
    apiKey,
    apiSecret,
    symbol,
    network,
  }: {
    exchange: string;
    apiKey: string;
    apiSecret: string;
    symbol: string;
    network: string;
  }) {
    const e = new ccxt[exchange]({
      apiKey,
      secret: apiSecret,
    });
    if (!e.has['fetchDepositAddress']) {
      this.logger.error(`${exchange} doesn't support fetchDepositAddress()`);
      return;
    }
    try {
      // The network parameter needs a map. It's case sensitive
      const depositAddress = await e.fetchDepositAddress(symbol, { network });
      return {
        address: depositAddress['address'],
        memo: depositAddress['tag'] || '',
      };
    } catch (error) {
      if (error instanceof ccxt.InvalidAddress) {
        this.logger.log(`The address for ${symbol} does not exist yet`);
        if (e.has['createDepositAddress']) {
          this.logger.log(
            `Attempting to create a deposit address for ${symbol}...`,
          );

          try {
            const createResult = await e.createDepositAddress(symbol);

            if (createResult) {
              this.logger.log(
                `Successfully created a deposit address for ${symbol} fetching the deposit address now...`,
              );
            }

            try {
              const fetchResult = await e.fetchDepositAddress(symbol);

              this.logger.log(
                `Successfully fetched deposit address for ${symbol}`,
              );
              this.logger.log(fetchResult);
            } catch (e) {
              this.logger.log(
                `Failed to fetch deposit address for ${symbol} ${error.constructor.name} ${error.message}`,
              );
            }
          } catch (e) {
            this.logger.log(
              `Failed to create deposit address for ${symbol} ${error.constructor.name} ${error.message}`,
            );
          }
        } else {
          this.logger.log(
            'The exchange does not support createDepositAddress()',
          );
        }
      } else {
        this.logger.log(
          `There was an error while fetching deposit address for ${symbol} ${error.constructor.name} ${error.message}`,
        );
      }
    }
  }

  async createWithdrawal(data: ExchangeWithdrawalDto) {
    const key = await this.readAPIKey(data.apiKeyId);
    if (!key) {
      return;
    }
    await this._createWithdrawal({
      ...data,
      apiKey: key.api_key,
      apiSecret: key.api_secret,
    });
  }

  async _createWithdrawal({
    exchange,
    apiKey,
    apiSecret,
    symbol,
    network,
    address,
    tag,
    amount,
  }: {
    exchange: string;
    apiKey: string;
    apiSecret: string;
    symbol: string;
    network: string;
    address: string;
    tag: string;
    amount: string;
  }) {
    const e = new ccxt[exchange]({
      apiKey,
      secret: apiSecret,
    });

    if (!e.has['withdraw']) {
      this.logger.error(`${exchange} does not support withdrawals.`);
      throw new Error(`${exchange} does not support withdrawals.`);
    }

    try {
      const withdrawal = await e.withdraw(symbol, amount, address, tag, {
        network,
      });
      return withdrawal; // This will return the response from the exchange, which usually includes a transaction ID.
    } catch (error) {
      if (error instanceof ccxt.NetworkError) {
        this.logger.error(
          `Network error while attempting withdrawal on ${exchange}: ${error.message}`,
        );
        throw new Error(
          'Network error during withdrawal operation. Please try again later.',
        );
      } else if (error instanceof ccxt.ExchangeError) {
        this.logger.error(
          `Exchange error while attempting withdrawal on ${exchange}: ${error.message}`,
        );
        throw new Error(
          'Exchange error during withdrawal operation. Please check the provided parameters.',
        );
      } else if (error instanceof ccxt.InvalidAddress) {
        this.logger.error(
          `Invalid address provided for withdrawal on ${exchange}: ${error.message}`,
        );
        throw new Error(
          'Invalid address provided for withdrawal. Please check the address and try again.',
        );
      } else {
        // Generic error handling
        this.logger.error(
          `An unexpected error occurred during withdrawal on ${exchange}: ${error.message}`,
        );
        throw new Error(
          'An unexpected error occurred during the withdrawal operation. Please try again later.',
        );
      }
    }
  }

  async checkExchangeBalanceEnough(
    exchange: string,
    apiKey: string,
    apiSecret: string,
    symbol: string,
    amount: string,
  ) {
    const balance = await this.getBalanceBySymbol(
      exchange,
      apiKey,
      apiSecret,
      symbol,
    );
    return BigNumber(amount).isLessThan(balance);
  }

  async pickAPIKeyOnDemand(
    exchange: string,
    asset_id: string,
    amount: string,
  ): Promise<SuccessResponse | ErrorResponse> {
    const symbol = getSymbolByAssetID(asset_id);
    const apiKeys = await this.exchangeRepository.readAllAPIKeysByExchange(
      exchange,
    );
    apiKeys.forEach(async (key) => {
      if (
        await this.checkExchangeBalanceEnough(
          key.exchange,
          key.api_key,
          key.api_secret,
          amount,
          symbol,
        )
      ) {
        return {
          type: 'success',
          exchange,
          id: key.key_id,
          api_key: key.api_key,
          secret: key.api_secret,
        };
      }
    });
    return {
      type: 'error',
      error: `no API key available (${exchange}:${
        symbol || asset_id
      }:${amount})`,
    };
  }

  // async pickAPIKeyForRebalance(symbol: string, mixinAmount: string) {
  // Get an api key with sufficient balance
  // symbol, amount;
  // }

  async estimateSpotAmount(
    exchange: string,
    symbol: string,
    buy: boolean,
    amount: string,
    limit_price?: string,
  ): Promise<string> {
    const exchangeInstance = this.exchangeInstances[exchange];

    if (!exchangeInstance) {
      throw new Error(`Exchange instance for ${exchange} not found`);
    }

    // For limit orders, calculate based on the provided limit_price
    if (limit_price) {
      if (buy) {
        // Assuming amount is in target asset for buying, finalAmount is in base asset
        const finalAmount = new BigNumber(amount).div(limit_price).toString();
        return finalAmount;
      } else {
        // Assuming amount is in base asset for selling, finalAmount is in target asset
        const finalAmount = new BigNumber(amount)
          .multipliedBy(limit_price)
          .toString();
        return finalAmount;
      }
    } else {
      // For market orders, fetch the latest price as a basis for our calculation
      // This is a simplified estimation; it doesn't account for slippage or the depth of the order book.
      const ticker = await exchangeInstance.fetchTicker(symbol);
      const latestPrice = new BigNumber(ticker.last);

      if (buy) {
        // For market buy, assuming amount is in target asset, estimate how much base asset we can buy
        const estimatedBaseAmount = new BigNumber(amount)
          .div(latestPrice)
          .toString();
        return estimatedBaseAmount;
      } else {
        // For market sell, assuming amount is in base asset, estimate how much target asset we'll receive
        const estimatedTargetAmount = latestPrice
          .multipliedBy(amount)
          .toString();
        return estimatedTargetAmount;
      }
    }
  }

  async getAllSpotOrders(): Promise<SpotOrder[]> {
    return this.exchangeRepository.readAllSpotOrders();
  }

  // DB related
  async addApiKey(key: APIKeysConfig) {
    return await this.exchangeRepository.addAPIKey(key);
  }

  async readAPIKey(keyId: string) {
    return await this.exchangeRepository.readAPIKey(keyId);
  }

<<<<<<< HEAD
  async findFirstAPIKeyByExchange(exchange: string): Promise<APIKeysConfig | null> {
=======
  async findFirstAPIKeyByExchange(
    exchange: string,
  ): Promise<APIKeysConfig | null> {
>>>>>>> 2cd04420
    const apiKeys = await this.exchangeRepository.readAllAPIKeysByExchange(
      exchange,
    );
    if (!apiKeys) {
      return null;
    }
    return apiKeys[0];
  }

  async removeAPIKey(keyId: string) {
    return await this.exchangeRepository.removeAPIKey(keyId);
  }

  async createSpotOrder(order: SpotOrder) {
    return await this.exchangeRepository.createSpotOrder(order);
  }

  async updateSpotOrderState(orderId: string, state: SpotOrderStatus) {
    await this.exchangeRepository.updateSpotOrderUpdatedAt(
      orderId,
      getRFC3339Timestamp(),
    );
    return await this.exchangeRepository.updateSpotOrderState(orderId, state);
  }

  async updateSpotOrderApiKeyId(orderId: string, api_key_id: string) {
    await this.exchangeRepository.updateSpotOrderUpdatedAt(
      orderId,
      getRFC3339Timestamp(),
    );
    return await this.exchangeRepository.updateSpotOrderApiKeyId(
      orderId,
      api_key_id,
    );
  }

  async readOrdersByUser(userId: string) {
    return await this.exchangeRepository.readOrderByUser(userId);
  }

  async readOrderById(orderId: string): Promise<SpotOrder> {
    return await this.exchangeRepository.readOrderByID(orderId);
  }

  async readOrdersByState(state: SpotOrderStatus): Promise<SpotOrder[]> {
    return await this.exchangeRepository.readOrdersByState(state);
  }

  async addMixinReleaseToken(data: MixinReleaseToken) {
    return await this.exchangeRepository.addMixinReleaseToken(data);
  }

  async readMixinReleaseToken(orderId: string) {
    return await this.exchangeRepository.readMixinReleaseToken(orderId);
  }

  async addMixinReleaseHistory(data: MixinReleaseHistory) {
    return await this.exchangeRepository.addMixinReleaseHistory(data);
  }

  async readMixinReleaseHistory(orderId: string) {
    return await this.exchangeRepository.readMixinReleaseHistory(orderId);
  }

  async placeOrder(
    orderId: string,
    exchange: string,
    limit: boolean,
    buy: boolean,
    apiKeyId: string,
    apiKey: string,
    apiSecret: string,
    symbol: string,
    amount: string,
    limit_price?: string,
  ) {
    const e = new ccxt[exchange]({
      apiKey,
      secret: apiSecret,
    });

    if (limit && buy) {
      await e.createLimitBuyOrder(symbol, amount, limit_price);
    } else if (limit && !buy) {
      await e.createLimitSellOrder(symbol, amount, limit_price);
    } else if (!limit && buy) {
      await e.createMarketBuyOrder(symbol, amount);
    } else if (!limit && !buy) {
      await e.createMarketSellOrder(symbol, amount);
    }

    await this.updateSpotOrderState(
      orderId,
      STATE_TEXT_MAP['EXCHANGE_ORDER_PLACED'],
    );
    await this.updateSpotOrderApiKeyId(orderId, apiKeyId);
  }

  @Cron('*/3 * * * * *') // Every 3 seconds
  async placedOrderUpdater() {
    const orders = await this.readOrdersByState(
      STATE_TEXT_MAP['EXCHANGE_ORDER_PLACED'],
    );

    if (orders.length === 0) {
      return;
    }

    await Promise.all(
      orders.map(async (o) => {
        const instance = this.exchangeInstances[o.exchangeName];
        if (!instance.has['fetchOrder']) {
          return await this.updateSpotOrderState(
            o.orderId,
            STATE_TEXT_MAP['EXCHANGE_DOESNT_SUPPORT_FETCH_ORDER'],
          );
        }

        const order = await instance.fetchOrder(o.orderId);

        // TODO: All these states needs to be tested
        // Determine order state and update
        if (order.status === 'open') {
          if (order.filled === 0) {
            return;
          }
          if (order.filled != order.amount) {
            await this.updateSpotOrderState(
              o.orderId,
              STATE_TEXT_MAP['EXCHANGE_ORDER_PARTIAL_FILLED'],
            );
            return;
          }
        }
        if (order.status === 'canceled') {
          await this.updateSpotOrderState(
            o.orderId,
            STATE_TEXT_MAP['EXCHANGE_ORDER_CANCELED'],
          );
          return;
        }
        if (order.status === 'closed') {
          await this.updateSpotOrderState(
            o.orderId,
            STATE_TEXT_MAP['EXCHANGE_ORDER_FILLED'],
          );
        }

        // TODO: add a final amount field to order and store in db. Use this value when release token

        // If order state is finished, jump to step 4, withdraw token in mixin (mixin.listener.ts)
        const releaseOrder = await this.readMixinReleaseToken(o.orderId);
        this.eventEmitter.emit('mixin.release', {
          orderId: releaseOrder.orderId,
          userId: releaseOrder.userId,
          assetId: releaseOrder.assetId,
          amount: releaseOrder.amount,
        });
      }),
    );
  }
}<|MERGE_RESOLUTION|>--- conflicted
+++ resolved
@@ -467,13 +467,9 @@
     return await this.exchangeRepository.readAPIKey(keyId);
   }
 
-<<<<<<< HEAD
-  async findFirstAPIKeyByExchange(exchange: string): Promise<APIKeysConfig | null> {
-=======
   async findFirstAPIKeyByExchange(
     exchange: string,
   ): Promise<APIKeysConfig | null> {
->>>>>>> 2cd04420
     const apiKeys = await this.exchangeRepository.readAllAPIKeysByExchange(
       exchange,
     );
