import { Cron } from '@nestjs/schedule';
import { getUuid } from '@mixin.dev/mixin-node-sdk';
import { Injectable, Logger } from '@nestjs/common';
import { ExchangeService } from 'src/modules/mixin/exchange/exchange.service';
import { SnapshotsService } from 'src/modules/mixin/snapshots/snapshots.service';
import { RebalanceRepository } from 'src/modules/mixin/rebalance/rebalance.repository';
import {
  calculateRebalanceAmount,
  convertAssetBalancesToSymbols,
  getRFC3339Timestamp,
} from 'src/common/helpers/utils';
import BigNumber from 'bignumber.js';
import {
  ASSET_ID_NETWORK_MAP,
  SYMBOL_ASSET_ID_MAP,
} from 'src/common/constants/pairs';
import { RebalanceHistory } from 'src/common/entities/rebalance-asset.entity';

@Injectable()
export class RebalanceService {
  private readonly logger = new Logger(RebalanceService.name);

  constructor(
    private exchangeService: ExchangeService,
    private snapshotService: SnapshotsService,
    private rebalanceRepository: RebalanceRepository,
  ) {}

  // We build a table which we can set the minium rebalance value for every asset in every exchange
  //
  // For example:
  // for btc in okx, we can set 0.5 as the minium balance that triggers rebalance
  // once this rebalance worker found btc in okx is smaller than 0.5, it initate checks
  // if the checks are passed, rebalance from mixin to okx
  //
  // We get the balance of every asset in mixin first, and get the total balance from all api keys
  // Create a map so we can access the balance via the symbol of asset (like BTC)
  //
  // The rebalance from mixin to exchange api keys is straight forward.
  // When mixin has more money than needed, we compare and calulate a balance amount (substract from mixin but still remain balanced)
  // We pick a random api key in that exchange, get the deposit address and inital withdrawal in mixin to that address.
  //
  // The rebalance from exchagne api keys to mixin is a bit complex.
  // When exchange api keys have more money than needed, we compare and calulate a balance amount (substract from exchange but still remain balanced)
  // We need to compare and check if the key with the most balance is enough for the withdrawal
  // If not enough, we need to gather funds in different api keys into one, or just withdraw from the one with most funds
  // If enough, choose the one with the most funds and withdraw
  //
  // For some assets we don't want them to rebalance, we set the minium balance to a huge number so it would never get triggered

  // Basically
  // If mixin balance is greater than minium amount, we don't rebalance.
  // If mixin balance is smaller or equal minium amount, we rebalance from exchange api key to mixin. (this is complicated because we need to pick a api key that have enough balance. and we have multiple api keys so if one api key doesn't have enough balance we need to gather the balance to one api key and withdraw to mixin)
  // if exchange is greater than minium amount, we don't rebalance.
  // if exchange is smaller or equal to minium amount, we rebalance from mixin to exchange api key.(this is easy because we just pick any api key in that exchange)

  @Cron('*/60 * * * * *')
  async rebalance() {
    try {
      const mixinBalances = await this.snapshotService.getAllAssetBalances();
      if (!mixinBalances) {
        this.logger.error('Failed to fetch Mixin balances.');
        return;
      }

      const mixinSymbolBalanceMap =
        convertAssetBalancesToSymbols(mixinBalances);
      this.logger.log(
        `mixinSymbolBalanceMap: ${JSON.stringify(mixinSymbolBalanceMap)}`,
      );
      const allBalanceByKey = await this.exchangeService.getAllAPIKeysBalance();
      if (!allBalanceByKey) {
        this.logger.error('Failed to fetch exchange balances.');
        return;
      }
      const allBalanceByExchange =
        this.exchangeService.aggregateBalancesByExchange(allBalanceByKey);

      // Process each asset for potential rebalance from exchange to mixin
      for (const [symbol, mixinBalance] of Object.entries(
        mixinSymbolBalanceMap,
      )) {
        const minAmount =
          await this.rebalanceRepository.getCurrencyMinAmountBySymbol(
            'mixin',
            symbol,
          );

        const mixinAssetID = SYMBOL_ASSET_ID_MAP[symbol];
        const mixinAmount = BigNumber(mixinBalance);
        if (mixinAmount.lte(minAmount)) {
          this.logger.log(`Rebalance ${symbol} from exchange to Mixin`);
          await this.rebalanceFromExchangeToMixin(
            mixinAssetID,
            symbol,
            mixinAmount,
            BigNumber(minAmount),
            allBalanceByExchange,
          );
        }
      }

      // Check each exchange balance for potential rebalance from mixin to exchange
      for (const [exchange, data] of Object.entries(allBalanceByExchange)) {
        for (const [symbol, balance] of Object.entries(data.total)) {
          const minAmount =
            await this.rebalanceRepository.getCurrencyMinAmountBySymbol(
              exchange,
              symbol,
            );

          if (
            BigNumber(balance).lte(minAmount) &&
            BigNumber(mixinSymbolBalanceMap[symbol] || 0).gt(minAmount)
          ) {
            this.logger.log(`Rebalance ${symbol} from Mixin to exchange`);
<<<<<<< HEAD
            await this.rebalanceFromMixinToExchange(symbol, balance, exchange, mixinSymbolBalanceMap[symbol]);
=======
            await this.rebalanceFromMixinToExchange(
              symbol,
              balance,
              exchange,
              mixinSymbolBalanceMap[symbol],
            );
>>>>>>> 2cd04420
          }
        }
      }
    } catch (e) {
      this.logger.error(`${e}`);
    }
  }

  private async rebalanceFromExchangeToMixin(
    assetId: string,
    symbol: string,
    mixinAmount: BigNumber,
    minAmount: BigNumber,
    allBalanceByExchange: any,
  ) {
    const requiredAmount = new BigNumber(minAmount);
    // Iterate through each exchange to find and consolidate balances for the symbol
    for (const exchange of Object.keys(allBalanceByExchange)) {
      const { apiKeyBalances } = allBalanceByExchange[exchange];
      let totalExchangeBalance = new BigNumber(0);

      // Calculate total balance across all API keys for the exchange
      apiKeyBalances.forEach((apiKeyBalance: any) => {
        if (apiKeyBalance.balances[symbol]) {
          totalExchangeBalance = totalExchangeBalance.plus(
            apiKeyBalance.balances[symbol],
          );
        }
      });

      // If total balance in exchange is less than or equal to the minimum, skip the exchange
      if (totalExchangeBalance.lte(requiredAmount)) continue;

      // Get mixin deposit address
      const mixinDeposit = await this.snapshotService.depositAddress(
        SYMBOL_ASSET_ID_MAP[symbol],
      );

      const network = ASSET_ID_NETWORK_MAP[assetId];

      const amountToTransfer = calculateRebalanceAmount(
        totalExchangeBalance,
        mixinAmount,
      ).abs();

      // If amountToTransfer is less than minAmount * 2, skip rebalance;
      if (amountToTransfer.lte(minAmount.multipliedBy(2))) {
        continue;
      }

      for (const apiKeyBalance of apiKeyBalances) {
        const balance = new BigNumber(apiKeyBalance.balances[symbol] || 0);
        if (balance.isEqualTo(0)) continue;

        if (balance.gte(amountToTransfer)) {
          await this.exchangeService.createWithdrawal({
            exchange,
            apiKeyId: apiKeyBalance.api_key_id,
            symbol,
            network,
            address: mixinDeposit.address,
            tag: mixinDeposit.memo,
            amount: amountToTransfer.toString(),
          });
          await this.addRebalanceHistory({
            trace_id: getUuid(),
            from: exchange,
            to: 'mixin',
            api_key_id: apiKeyBalance.api_key_id,
            symbol: symbol,
            asset_id: assetId,
            amount: amountToTransfer.toString(),
            dest_address: mixinDeposit.address,
            memo: mixinDeposit.memo,
            timestamp: getRFC3339Timestamp(),
          });
        } else {
          // In this case the api key doesn't have enough fund for amount to rebalance
          // we can gather funds into one api key
          // or we choose an API key with the most funds to withdraw
        }
      }
    }
  }

  private async rebalanceFromMixinToExchange(
    symbol: string,
    balance: BigNumber.Value,
    exchange: string,
    mixinBalance: BigNumber.Value,
  ) {
    const balanceBN = new BigNumber(balance);
    const mixinBalanceBN = new BigNumber(mixinBalance);

    // Log the initiation of the rebalance process
    this.logger.log(
      `Starting rebalance from Mixin to ${exchange} for ${symbol} with balance ${balanceBN.toString()}`,
    );

    // Retrieve the minimum balance requirement for the asset on the exchange
    const minimum_balance =
      await this.rebalanceRepository.getCurrencyMinAmountBySymbol(
        exchange,
        symbol,
      );
    const minBalance = new BigNumber(minimum_balance);

    // Determine if rebalance is necessary
    if (!balanceBN.isLessThanOrEqualTo(minBalance)) {
      return;
    }
    console.warn(balanceBN.minus(minBalance).toString());
    // Calculate the amount needed to rebalance
    const amountToRebalance = calculateRebalanceAmount(
      balanceBN,
      mixinBalanceBN,
    ).abs();
    if (amountToRebalance.isLessThanOrEqualTo(0)) {
      this.logger.warn(
        `Calculated amount to rebalance is not positive. Calculated: ${amountToRebalance.toString()}`,
      );
      return;
    }

    // Select an API key for the exchange
    const apiKey = await this.exchangeService.findFirstAPIKeyByExchange(
      exchange,
    );

    if (!apiKey) {
      this.logger.error(
        `exchangeService.findFirstAPIKeyByExchange(${exchange}) => no api key found`,
      );
      return;
    }

    const assetID = SYMBOL_ASSET_ID_MAP[symbol];
    // Get network by asset id
    const network = ASSET_ID_NETWORK_MAP[assetID];

    const depositAddress = await this.exchangeService.getDepositAddress({
      exchange,
      apiKeyId: apiKey.key_id,
      symbol,
      network,
    });
    if (!depositAddress) {
      this.logger.error(
        `Failed to get deposit address for ${symbol} on ${exchange}`,
      );
      return;
    }

    // Initiate the transfer from Mixin to the exchange
    const transferResult = await this.snapshotService.withdrawal(
      assetID,
      depositAddress.address,
      depositAddress.memo,
      amountToRebalance.toString(),
    );

    await this.addRebalanceHistory({
      trace_id: getUuid(),
      from: exchange,
      to: 'mixin',
      api_key_id: apiKey.key_id,
      symbol: symbol,
      asset_id: assetID,
      amount: amountToRebalance.toString(),
      dest_address: depositAddress.address,
      memo: depositAddress.memo,
      timestamp: getRFC3339Timestamp(),
    });

    if (Array.isArray(transferResult) && transferResult.length > 0) {
      this.logger.log(
        `Successfully initiated transfer of ${amountToRebalance.toString()} ${symbol} from Mixin to ${exchange}`,
      );
    } else {
      this.logger.error(
        `Failed to initiate transfer from mixin to ${exchange}.`,
      );
    }
  }

  async findAllTokensWithExchangesAndBalances(): Promise<any[]> {
    return this.rebalanceRepository.findAllTokensWithExchangesAndBalances();
  }

  async findAllExchagnes(): Promise<any[]> {
    return this.rebalanceRepository.findAllExchagnes();
  }

  async addRebalanceHistory(history: RebalanceHistory) {
    return this.rebalanceRepository.addRebalanceHistory(history);
  }

  async getCurrencyMinAmountBySymbol(
    exchangeName: string,
    symbol: string,
  ): Promise<string | null> {
    return this.rebalanceRepository.getCurrencyMinAmountBySymbol(
      exchangeName,
      symbol,
    );
  }

  async addMinimumBalance(
    symbol: string,
    assetId: string,
    exchangeName: string,
    minimumBalance: string,
  ): Promise<void> {
    return this.rebalanceRepository.addMinimumBalance(
      symbol,
      assetId,
      exchangeName,
      minimumBalance,
    );
  }

  async updateMinimumBalance(
    assetId: string,
    exchangeName: string,
    minimumBalance: string,
  ): Promise<void> {
    return this.rebalanceRepository.updateMinimumBalance(
      assetId,
      exchangeName,
      minimumBalance,
    );
  }
}<|MERGE_RESOLUTION|>--- conflicted
+++ resolved
@@ -114,16 +114,12 @@
             BigNumber(mixinSymbolBalanceMap[symbol] || 0).gt(minAmount)
           ) {
             this.logger.log(`Rebalance ${symbol} from Mixin to exchange`);
-<<<<<<< HEAD
-            await this.rebalanceFromMixinToExchange(symbol, balance, exchange, mixinSymbolBalanceMap[symbol]);
-=======
             await this.rebalanceFromMixinToExchange(
               symbol,
               balance,
               exchange,
               mixinSymbolBalanceMap[symbol],
             );
->>>>>>> 2cd04420
           }
         }
       }
