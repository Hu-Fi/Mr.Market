/**
 * CustomLogger
 *
 * This service extends NestJS's Logger to provide enhanced logging capabilities using
 * the winston logging library. It supports logging messages to both the console and
 * log files, with separate handling for development and production environments.
 *
 * Dependencies:
 * - Logger: NestJS's built-in logger class for basic logging functionality.
 * - winston: Advanced logging library for Node.js.
 * - path: Node.js path module for handling file paths.
 *
 * Configuration:
 * - Logs directory is determined based on the IS_DEV environment variable.
 * - Logging levels are defined with 'info' as the default level.
 * - Two winston transports are used: one for error logs and one for combined logs.
 *
 * Methods:
 * - constructor: Initializes the winston logger with specified configuration and log file paths.
 * - log(message: any, context?: string): Logs informational messages. Uses NestJS's log method and winston for file logging.
 * - error(message: any, trace?: string, context?: string): Logs error messages with trace information. Uses NestJS's error method and winston for file logging.
 * - warn(message: any, context?: string): Logs warning messages. Uses NestJS's warn method.
 * - debug(message: any, context?: string): Logs debug messages. Uses NestJS's debug method.
 * - onModuleInit(): Logs a message when the logger module is initialized.
 * - onModuleDestroy(): Logs a message when the logger module is destroyed and performs any necessary cleanup.
 *
 * Notes:
 * - Additional methods such as warn and verbose can be implemented similarly to debug.
 * - The service adjusts the logs directory based on the environment to ensure proper file management in both development and production.
 * - The context parameter is used to specify the logging context, allowing for more organized and readable logs.
 */

import { Injectable, Logger, Scope } from '@nestjs/common';
import * as winston from 'winston';
import * as path from 'path';
import axios from 'axios';

@Injectable({ scope: Scope.DEFAULT })
export class CustomLogger extends Logger {
  private logger: winston.Logger;
  private discordWebhookUrl: string;
  private mixinGroupWebhookUrl: string;
  constructor(context?: string) {
    super(context);
    const logsDir =
      process.env.NODE_ENV !== 'production'
        ? path.join(__dirname, '..', '..', 'logs')
        : path.join(__dirname, '..', 'logs'); // Adjust as necessary for production

    this.logger = winston.createLogger({
      level: 'info', // Default logging level
      format: winston.format.combine(
        winston.format.timestamp(),
        winston.format.printf(
          (info) =>
            `[${info.timestamp}] [${info.level.toUpperCase()}] [${
              context || this.context
            }] ${info.message}`,
        ),
      ),
      transports: [
        new winston.transports.File({
          filename: path.join(logsDir, 'error.log'),
          level: 'error',
        }),
        new winston.transports.File({
          filename: path.join(logsDir, 'combined.log'),
        }),
      ],
    });
    this.discordWebhookUrl = process.env.DISCORD_LOG_WEBHOOK_URL ?? '';
    this.mixinGroupWebhookUrl = process.env.MIXIN_GROUP_WEBHOOK_URL ?? '';
  }

  async logToDiscord(message: string, level: string = 'INFO') {
    if (this.discordWebhookUrl.length === 0) {
      return;
    }

    try {
      await axios.post(this.discordWebhookUrl, {
        content: `${level} [${this.context}]: ${message}`,
      });
    } catch (error) {
      super.error('Failed to send log to Discord', error.message);
    }
  }

  async logToMixinGroup(message: string) {
    if (this.mixinGroupWebhookUrl.length === 0) {
      return;
    }

    try {
      await axios.post(this.mixinGroupWebhookUrl, {
        category: 'PLAIN_TEXT',
        data: message,
      });
    } catch (error) {
      super.error('Failed to send log to Mixin Group', error.message);
    }
  }

  log(message: any, ...optionalParams: any[]) {
    super.log(message);
    this.logger.info(message, optionalParams);
  }

  error(message: any, trace?: string, ...optionalParams: any[]) {
    super.error(message, trace);
    this.logger.error(`${message}, Trace: ${trace}`, optionalParams);

    this.logToDiscord(`${message}, Trace: ${trace}`, 'ERROR');
    this.logToMixinGroup(
      `ERROR [${this.context}]: ${message}, Trace: ${trace}`,
    );
  }

<<<<<<< HEAD
  debug(message: any, context?: string) {
    if (context) {
      super.debug(message, context);
      this.logger.debug(message, { context });
    } else {
      super.debug(message);
      this.logger.debug(message);
    }
=======
  debug(message: any, ...optionalParams: any[]) {
    super.debug(message);
    this.logger.debug(message, optionalParams);
>>>>>>> dff2a493
  }

  warn(message: any, ...optionalParams: any[]) {
    super.warn(message);
    this.logger.warn(message, optionalParams);

    this.logToDiscord(message, 'WARNING');
    this.logToMixinGroup(`WARN [${this.context}]: ${message}`);
  }

  onModuleInit() {
    this.log('Logger module initialized', 'Logger');
  }

  onModuleDestroy() {
    this.log('Logger module destroyed. Performing cleanup...', 'Logger');
  }
}<|MERGE_RESOLUTION|>--- conflicted
+++ resolved
@@ -116,20 +116,9 @@
     );
   }
 
-<<<<<<< HEAD
-  debug(message: any, context?: string) {
-    if (context) {
-      super.debug(message, context);
-      this.logger.debug(message, { context });
-    } else {
-      super.debug(message);
-      this.logger.debug(message);
-    }
-=======
   debug(message: any, ...optionalParams: any[]) {
     super.debug(message);
     this.logger.debug(message, optionalParams);
->>>>>>> dff2a493
   }
 
   warn(message: any, ...optionalParams: any[]) {
