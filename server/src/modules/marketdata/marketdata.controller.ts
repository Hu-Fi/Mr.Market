--- conflicted
+++ resolved
@@ -55,32 +55,6 @@
     );
   }
 
-<<<<<<< HEAD
-@Get('/ticker')
-@ApiOperation({ summary: 'Get ticker price' })
-@ApiQuery({ name: 'exchange', description: 'Exchange name', required: true })
-@ApiQuery({ name: 'symbol', description: 'Symbol to get ticker for', required: true })
-@ApiResponse({ status: 200, description: 'Ticker price data' })
-@ApiResponse({ status: 400, description: 'Bad Request' })
-async getTickerPrice(
-  @Query('exchange') exchange: string,
-  @Query('symbol') symbol: string,
-) {
-  const symbolCap = symbol.toUpperCase();
-  return this.marketDataService.getTickerPrice(exchange, symbolCap);
-}
-
-@Post('/multitickers')
-@ApiOperation({ summary: 'Get multiple ticker prices' })
-@ApiResponse({ status: 200, description: 'Ticker prices data' })
-@ApiResponse({ status: 400, description: 'Bad Request' })
-async getMultipleTickerPrices(
-  @Body() body: TickersDto,
-) {
-  const { exchangeNames, symbols } = body;
-  return this.marketDataService.getMultipleTickerPrices(exchangeNames, symbols);
-}
-
 @Get('/supported-symbols')
 @ApiOperation({ summary: 'Get supported symbols' })
 @ApiQuery({ name: 'exchange', description: 'Exchange name', required: true })
@@ -91,7 +65,6 @@
 ) {
   return this.marketDataService.getSupportedSymbols(exchange);
 }
-=======
   @Get('/tickers')
   @ApiOperation({ summary: 'Get tickers' })
   @ApiQuery({
@@ -117,7 +90,7 @@
     const symbolsCap = symbolsArray.map((symbol) => symbol.toUpperCase());
     return this.marketDataService.getTickers(exchange, symbolsCap);
   }
->>>>>>> 43761078
+
 
   @Get('/tickers/pairs')
   @ApiOperation({ summary: 'Get supported pairs with real time price info' })
