<<<<<<< HEAD
// auth.service.ts
import axios from 'axios';
import { JwtService } from '@nestjs/jwt';
import { createHash } from 'crypto';
import { ConfigService } from '@nestjs/config';
import { MIXIN_OAUTH_URL } from 'src/common/constants/constants';
import {
  Injectable,
  UnauthorizedException,
  HttpException,
  HttpStatus,
} from '@nestjs/common';
import { getUserMe } from 'src/common/helpers/mixin/user';
import { UserService } from '../mixin/user/user.service';
=======
/**
 * AuthService
 *
 * This service manages authentication processes including validation for admin user and
 * handling OAuth for normal mixin user. It relies on JWT for token generation and uses
 * environment variables for configuration.
 *
 * Dependencies:
 * - JwtService: NestJS service for working with JSON Web Tokens.
 * - ConfigService: Provides configuration values from environment variables.
 * - UserService: Handles user-related operations.
 * - createHash: Node.js crypto module for creating hash digests.
 * - getUserMe: Helper function to fetch the authenticated user's information from Mixin.
 *
 * Constants:
 * - MIXIN_OAUTH_URL: The OAuth URL for Mixin authentication.
 *
 * Methods:
 * - constructor: Initializes the service with necessary configuration and validates critical secrets.
 * - validateUser(password: string): Validates the admin password and returns a signed JWT.
 * - mixinOauthHandler(code: string): Handles Mixin OAuth process, retrieves access token, and updates user information.
 *
 * Errors:
 * - Throws UnauthorizedException for missing or invalid password.
 * - Throws HttpException for invalid OAuth code length or HTTP request failures.
 *
 * Notes:
 * - The service ensures secure handling of JWT secrets and admin passwords.
 * - It performs user validation by comparing hashed passwords.
 */

import { createHash } from 'crypto';
import { JwtService } from '@nestjs/jwt';
import { ConfigService } from '@nestjs/config';
import { Injectable, UnauthorizedException } from '@nestjs/common';
>>>>>>> 83adef24

@Injectable()
export class AuthService {
  secret: string;
  adminPassword: string;
  constructor(
    private jwtService: JwtService,
    private configService: ConfigService,
    private userService: UserService,
  ) {
    this.secret = this.configService.get<string>('admin.jwt_secret');
    this.adminPassword = this.configService.get<string>('admin.pass');

    if (!this.secret) {
      throw `AuthService initalization failed: Invalid jwt secret in .env`;
    }
    if (!this.adminPassword) {
      throw `AuthService initalization failed: Invalid admin password in .env`;
    }
  }

  async validateUser(password: string): Promise<string> {
    if (!this.adminPassword || !password) {
      throw new UnauthorizedException('Password is required');
    }

    const hashedAdminPassword = createHash('sha3-256')
      .update(this.adminPassword)
      .digest('hex');

    if (hashedAdminPassword !== password) {
      throw new UnauthorizedException('Invalid password');
    }

    const payload = { username: 'admin' };
    return this.jwtService.sign(payload);
  }

  async mixinOauthHandler(code: string) {
    if (code.length !== 64) {
      throw new HttpException('Invalid code length', HttpStatus.BAD_REQUEST);
    }

    const body = {
      client_id: this.configService.get<string>('mixin.app_id'),
      code: code,
      client_secret: this.configService.get<string>('mixin.oauth_secret'),
    };

    try {
      const response = await axios.post(MIXIN_OAUTH_URL, body, {
        headers: {
          'Content-Type': 'application/json',
        },
      });

      const accessToken = response.data.data.access_token;

      const user = await getUserMe(accessToken);
      if (user) {
        this.userService.checkAndUpdateUserToken(
          user,
          user.user_id,
          accessToken,
        );
      }
      return { token: accessToken };
    } catch (error) {
      throw new HttpException(error.message, HttpStatus.INTERNAL_SERVER_ERROR);
    }
  }
}<|MERGE_RESOLUTION|>--- conflicted
+++ resolved
@@ -1,19 +1,3 @@
-<<<<<<< HEAD
-// auth.service.ts
-import axios from 'axios';
-import { JwtService } from '@nestjs/jwt';
-import { createHash } from 'crypto';
-import { ConfigService } from '@nestjs/config';
-import { MIXIN_OAUTH_URL } from 'src/common/constants/constants';
-import {
-  Injectable,
-  UnauthorizedException,
-  HttpException,
-  HttpStatus,
-} from '@nestjs/common';
-import { getUserMe } from 'src/common/helpers/mixin/user';
-import { UserService } from '../mixin/user/user.service';
-=======
 /**
  * AuthService
  *
@@ -45,11 +29,19 @@
  * - It performs user validation by comparing hashed passwords.
  */
 
+import axios from 'axios';
+import { JwtService } from '@nestjs/jwt';
 import { createHash } from 'crypto';
-import { JwtService } from '@nestjs/jwt';
 import { ConfigService } from '@nestjs/config';
-import { Injectable, UnauthorizedException } from '@nestjs/common';
->>>>>>> 83adef24
+import { MIXIN_OAUTH_URL } from 'src/common/constants/constants';
+import {
+  Injectable,
+  UnauthorizedException,
+  HttpException,
+  HttpStatus,
+} from '@nestjs/common';
+import { getUserMe } from 'src/common/helpers/mixin/user';
+import { UserService } from '../mixin/user/user.service';
 
 @Injectable()
 export class AuthService {
