--- conflicted
+++ resolved
@@ -1,8 +1,4 @@
-import {
-  Injectable,
-  InternalServerErrorException,
-  Logger,
-} from '@nestjs/common';
+import { Injectable, InternalServerErrorException, Logger } from '@nestjs/common';
 import * as ccxt from 'ccxt';
 import { TradeService } from '../trade/trade.service';
 import { ArbitrageStrategyDto, PureMarketMakingStrategyDto } from './strategy.dto';
@@ -12,7 +8,6 @@
 
 @Injectable()
 export class StrategyService {
-<<<<<<< HEAD
     private readonly logger = new Logger(StrategyService.name);
 
     private orderBookCache = new Map<string, { data: ccxt.OrderBook, timestamp: number }>();
@@ -30,89 +25,15 @@
         process.on('SIGINT', () => this.handleShutdown());
         process.on('SIGTERM', () => this.handleShutdown());
         process.on('uncaughtException', () => this.handleShutdown());
-=======
-  private readonly logger = new Logger(StrategyService.name);
-
-  private orderBookCache = new Map<
-    string,
-    { data: ccxt.OrderBook; timestamp: number }
-  >();
-  private strategyInstances = new Map<
-    string,
-    { isRunning: boolean; intervalId: NodeJS.Timeout }
-  >();
-  private exchanges = new Map<string, ccxt.Exchange>();
-  private activeOrderBookWatches = new Map<string, Set<string>>(); // Tracks active watches for each strategy
-
-  constructor(private tradeService: TradeService) {
-    this.initializeExchanges();
-    process.on('SIGINT', () => this.handleShutdown());
-    process.on('SIGTERM', () => this.handleShutdown());
-    process.on('uncaughtException', () => this.handleShutdown());
-  }
-
-  private async initializeExchanges() {
-    // Initialize exchanges
-    this.exchanges.set(
-      'bitfinex',
-      new ccxt.pro.bitfinex({
-        apiKey: process.env.BITFINEX_API_KEY,
-        secret: process.env.BITFINEX_SECRET,
-      }),
-    );
-    this.exchanges.set(
-      'mexc',
-      new ccxt.pro.mexc({
-        apiKey: process.env.MEXC_API_KEY,
-        secret: process.env.MEXC_SECRET,
-      }),
-    );
-    this.exchanges.set(
-      'binance',
-      new ccxt.pro.binance({
-        apiKey: process.env.BINANCE_API_KEY,
-        secret: process.env.BINANCE_SECRET,
-      }),
-    );
-  }
-
-  async getSupportedExchanges(): Promise<string[]> {
-    const supportedExchanges: string[] = [];
-    this.exchanges.forEach((_, exchangeName) => {
-      supportedExchanges.push(exchangeName);
-    });
-    return supportedExchanges;
-  }
-
-  async startArbitrageStrategyForUser(strategyParamsDto: StrategyDto) {
-    const {
-      userId,
-      clientId,
-      pair,
-      minProfitability,
-      exchangeAName,
-      exchangeBName,
-    } = strategyParamsDto;
-    const strategyKey = `${userId}-${clientId}`;
-    const exchangeA: ccxt.Exchange = this.exchanges.get(exchangeAName);
-    const exchangeB: ccxt.Exchange = this.exchanges.get(exchangeBName);
-
-    if (!exchangeA || !exchangeB) {
-      this.logger.error(
-        `Exchanges ${exchangeAName} or ${exchangeBName} are not configured.`,
-      );
-      throw new InternalServerErrorException('Exchange configuration error.');
->>>>>>> 43761078
-    }
-
-    if (this.strategyInstances.has(strategyKey)) {
-      this.logger.log(
-        `Strategy already running for user ${userId} and client ${clientId}`,
-      );
-      return;
-    }
-
-<<<<<<< HEAD
+    }
+
+    private async initializeExchanges() {
+        // Initialize exchanges
+        this.exchanges.set('bitfinex', new ccxt.pro.bitfinex({ apiKey: process.env.BITFINEX_API_KEY, secret: process.env.BITFINEX_SECRET }));
+        this.exchanges.set('mexc', new ccxt.pro.mexc({ apiKey: process.env.MEXC_API_KEY, secret: process.env.MEXC_SECRET }));
+        this.exchanges.set('binance', new ccxt.pro.binance({ apiKey: process.env.BINANCE_API_KEY, secret: process.env.BINANCE_SECRET }))
+    }
+
     async getSupportedExchanges(): Promise<string[]> {
         const supportedExchanges: string[] = [];
         this.exchanges.forEach((_, exchangeName) => {
@@ -181,143 +102,21 @@
     private async watchSymbols(exchangeA, exchangeB, pair: string, strategyKey: string) {
         this.watchOrderBook(exchangeA, pair, strategyKey);
         this.watchOrderBook(exchangeB, pair, strategyKey);
-=======
-    this.logger.log(
-      `Starting arbitrage strategy for user ${userId}, client ${clientId}`,
-    );
-    // Add the pair to active watches for this strategy
-    const watchSet = this.activeOrderBookWatches.get(strategyKey) || new Set();
-    watchSet.add(pair);
-    this.activeOrderBookWatches.set(strategyKey, watchSet);
-
-    this.watchSymbols(exchangeA, exchangeB, pair, strategyKey);
-
-    const intervalId = setInterval(() => {
-      this.evaluateArbitrageOpportunityVWAP(
-        exchangeA,
-        exchangeB,
-        userId,
-        clientId,
-        pair,
-        strategyParamsDto.amountToTrade,
-        minProfitability,
-      );
-    }, 1000); // Run every 1 seconds
-
-    this.strategyInstances.set(strategyKey, { isRunning: true, intervalId });
-  }
-
-  async stopArbitrageStrategyForUser(userId: string, clientId: string) {
-    const strategyKey = `${userId}-${clientId}`;
-    const strategyInstance = this.strategyInstances.get(strategyKey);
-
-    if (strategyInstance) {
-      clearInterval(strategyInstance.intervalId);
-      this.strategyInstances.delete(strategyKey);
-      this.logger.log(
-        `Stopped arbitrage strategy for user ${userId}, client ${clientId}`,
-      );
-
-      // Remove the pairs from active watches
-      this.activeOrderBookWatches.delete(strategyKey);
-    }
-  }
-
-  private async watchSymbols(
-    exchangeA,
-    exchangeB,
-    pair: string,
-    strategyKey: string,
-  ) {
-    this.watchOrderBook(exchangeA, pair, strategyKey);
-    this.watchOrderBook(exchangeB, pair, strategyKey);
-  }
-
-  private async watchOrderBook(
-    exchange: ccxt.Exchange,
-    symbol: string,
-    strategyKey: string,
-  ) {
-    while (this.activeOrderBookWatches.get(strategyKey)?.has(symbol)) {
-      try {
-        const newOrderbook = await exchange.watchOrderBook(symbol);
-        this.orderBookCache.set(symbol + '-' + exchange.id, {
-          data: newOrderbook,
-          timestamp: Date.now(),
-        });
-        // Notify strategies if needed
-      } catch (error) {
-        this.logger.error(`Error in watchOrderBook: ${error.message}`);
-        await new Promise((resolve) => setTimeout(resolve, 1000));
-      }
-    }
-  }
-
-  private async evaluateArbitrageOpportunityVWAP(
-    exchangeA,
-    exchangeB,
-    userId: string,
-    clientId: string,
-    symbol: string,
-    amountToTrade: number,
-    minProfitability: number,
-  ) {
-    const cacheKeyA = symbol + '-' + exchangeA.id;
-    const cacheKeyB = symbol + '-' + exchangeB.id;
-    const cachedOrderBookA = this.orderBookCache.get(cacheKeyA);
-    const cachedOrderBookB = this.orderBookCache.get(cacheKeyB);
-
-    if (
-      cachedOrderBookA &&
-      cachedOrderBookB &&
-      this.isDataFresh(cachedOrderBookA.timestamp) &&
-      this.isDataFresh(cachedOrderBookB.timestamp)
-    ) {
-      const vwapA = this.calculateVWAPForAmount(
-        cachedOrderBookA.data,
-        amountToTrade,
-      );
-      const vwapB = this.calculateVWAPForAmount(
-        cachedOrderBookB.data,
-        amountToTrade,
-      );
-
-      if ((vwapB - vwapA) / vwapA >= minProfitability) {
-        this.logger.log(
-          `User ${userId}, Client ${clientId}: Arbitrage opportunity for ${symbol} (VWAP): Buy on ${exchangeA.name} at ${vwapA}, sell on ${exchangeB.name} at ${vwapB}`,
-        );
-        // Implement trade execution logic or further analysis
-      }
-
-      if ((vwapA - vwapB) / vwapB >= minProfitability) {
-        this.logger.log(
-          `User ${userId}, Client ${clientId}: Arbitrage opportunity for ${symbol} (VWAP): Buy on ${exchangeB.name} at ${vwapB}, sell on ${exchangeA.name} at ${vwapA}`,
-        );
-        // Implement trade execution logic or further analysis
-      }
-    } else {
-      this.logger.log(
-        'Order book data is not fresh enough for reliable arbitrage calculation.',
-      );
->>>>>>> 43761078
-    }
-  }
-
-  private calculateVWAPForAmount(
-    orderBook: ccxt.OrderBook,
-    amountToTrade: number,
-  ): number {
-    let volumeAccumulated = 0;
-    let volumePriceProductSum = 0;
-
-    for (const [price, volume] of orderBook.asks) {
-      const volumeToUse = Math.min(volume, amountToTrade - volumeAccumulated);
-      volumePriceProductSum += volumeToUse * price;
-      volumeAccumulated += volumeToUse;
-      if (volumeAccumulated >= amountToTrade) break;
-    }
-
-<<<<<<< HEAD
+    }
+
+    private async watchOrderBook(exchange: ccxt.Exchange, symbol: string, strategyKey: string) {
+        while (this.activeOrderBookWatches.get(strategyKey)?.has(symbol)) {
+            try {
+                const newOrderbook = await exchange.watchOrderBook(symbol);
+                this.orderBookCache.set(symbol + '-' + exchange.id, { data: newOrderbook, timestamp: Date.now() });
+                // Notify strategies if needed
+            } catch (error) {
+                this.logger.error(`Error in watchOrderBook: ${error.message}`);
+                await new Promise(resolve => setTimeout(resolve, 1000));
+            }
+        }
+    }
+
 
 async executePureMarketMakingStrategy(strategyParamsDto: PureMarketMakingStrategyDto) {
     const { userId, clientId, pair, exchangeName, bidSpread, askSpread, orderAmount, orderRefreshTime, numberOfLayers, priceSourceType, amountChangePerLayer,amountChangeType, ceilingPrice,floorPrice } = strategyParamsDto;
@@ -623,27 +422,4 @@
 
         process.exit(0);
     }
-=======
-    return volumeAccumulated > 0
-      ? volumePriceProductSum / volumeAccumulated
-      : 0;
-  }
-
-  private isDataFresh(timestamp: number): boolean {
-    const freshnessThreshold = 10000; // 30 seconds
-    return Date.now() - timestamp < freshnessThreshold;
-  }
-
-  private handleShutdown() {
-    this.logger.log('Shutting down strategy service...');
-    this.strategyInstances.forEach((instance) => {
-      clearInterval(instance.intervalId);
-    });
-    this.strategyInstances.clear();
-
-    this.activeOrderBookWatches.clear();
-
-    process.exit(0);
-  }
->>>>>>> 43761078
 }