--- conflicted
+++ resolved
@@ -46,10 +46,7 @@
 
 describe('StrategyService', () => {
   let service: StrategyService;
-<<<<<<< HEAD
   let adminService: AdminStrategyService;
-=======
->>>>>>> 42f6891d
 
   // Example mock repository implementation
   const mockOrderRepository = {
@@ -107,11 +104,8 @@
     }).compile();
 
     service = module.get<StrategyService>(StrategyService);
-<<<<<<< HEAD
     adminService = module.get<AdminStrategyService>(AdminStrategyService);
-    console.log(adminService);
-=======
->>>>>>> 42f6891d
+
     // Initialize activeOrderBookWatches map
     service['activeOrderBookWatches'].set(
       '1-client1-arbitrage',
