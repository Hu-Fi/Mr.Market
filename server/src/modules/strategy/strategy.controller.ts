// strategy.controller.ts
import {
  Controller,
  Post,
  Get,
  Query,
  Body,
  HttpCode,
  HttpStatus,
} from '@nestjs/common';
import { ApiTags, ApiResponse, ApiOperation, ApiQuery } from '@nestjs/swagger';
import { StrategyService } from './strategy.service';
import { ArbitrageStrategyDto, PureMarketMakingStrategyDto } from './strategy.dto';

@ApiTags('strategy')
@Controller('strategy')
export class StrategyController {
  constructor(private readonly strategyService: StrategyService) {}

  @Post('/execute-arbitrage')
  @HttpCode(HttpStatus.OK)
  @ApiOperation({ summary: 'Execute arbitrage strategy for a user' })
  @ApiResponse({
    status: 200,
    description: 'The arbitrage strategy has been initiated for the user.',
  })
  @ApiResponse({ status: 400, description: 'Bad request.' })
<<<<<<< HEAD
  async executeArbitrage(@Body() strategyParamsDto: ArbitrageStrategyDto) {
    return this.strategyService.startArbitrageStrategyForUser(strategyParamsDto);
=======
  async executeArbitrage(@Body() strategyParamsDto: StrategyDto) {
    return this.strategyService.startArbitrageStrategyForUser(
      strategyParamsDto,
    );
>>>>>>> 43761078
  }

  @Get('/stop-arbitrage')
  @HttpCode(HttpStatus.OK)
  @ApiOperation({ summary: 'Stop arbitrage strategy for a user' })
  @ApiQuery({ name: 'userId', type: String, description: 'User ID' })
  @ApiQuery({ name: 'clientId', type: String, description: 'Client ID' })
  @ApiResponse({
    status: 200,
    description: 'The arbitrage strategy has been stopped for the user.',
  })
  @ApiResponse({ status: 400, description: 'Bad request.' })
  async stopArbitrage(
    @Query('userId') userId: string,
    @Query('clientId') clientId: string,
  ) {
    return this.strategyService.stopStrategyForUser(userId, clientId,'Arbitrage');
  }


  @Post('/execute-pure-market-making')
  @HttpCode(HttpStatus.OK)
  @ApiOperation({ summary: 'Execute pure market making strategy for a user' })
  @ApiResponse({ status: 200, description: 'The pure market making strategy has been initiated for the user.' })
  @ApiResponse({ status: 400, description: 'Bad request.' })
  async executePureMarketMaking(@Body() strategyParamsDto: PureMarketMakingStrategyDto) {
    // Assuming strategyParamsDto includes all necessary parameters for the market making strategy
    return this.strategyService.executePureMarketMakingStrategy(strategyParamsDto);
  }

  @Get('/stop-pure-market-making')
  @HttpCode(HttpStatus.OK)
  @ApiOperation({ summary: 'Stop pure market making strategy for a user' })
  @ApiQuery({ name: 'userId', type: String, description: 'User ID' })
  @ApiQuery({ name: 'clientId', type: String, description: 'Client ID' })
  @ApiResponse({ status: 200, description: 'The pure market making strategy has been stopped for the user.' })
  @ApiResponse({ status: 400, description: 'Bad request.' })
  async stopPureMarketMaking(
    @Query('userId') userId: string,
    @Query('clientId') clientId: string
  ) {
    // This assumes you have a method in StrategyService to stop strategies by type
    return this.strategyService.stopStrategyForUser(userId, clientId, 'pureMarketMaking');
  }

  @Get('/supported-exchanges')
  @HttpCode(HttpStatus.OK)
  @ApiOperation({ summary: 'Get list of supported exchanges' })
  @ApiResponse({ status: 200, description: 'List of supported exchanges.' })
  @ApiResponse({ status: 400, description: 'Bad request.' })
  async getSupportedExchanges() {
    return this.strategyService.getSupportedExchanges();
  }
}<|MERGE_RESOLUTION|>--- conflicted
+++ resolved
@@ -25,15 +25,10 @@
     description: 'The arbitrage strategy has been initiated for the user.',
   })
   @ApiResponse({ status: 400, description: 'Bad request.' })
-<<<<<<< HEAD
+
   async executeArbitrage(@Body() strategyParamsDto: ArbitrageStrategyDto) {
     return this.strategyService.startArbitrageStrategyForUser(strategyParamsDto);
-=======
-  async executeArbitrage(@Body() strategyParamsDto: StrategyDto) {
-    return this.strategyService.startArbitrageStrategyForUser(
-      strategyParamsDto,
-    );
->>>>>>> 43761078
+
   }
 
   @Get('/stop-arbitrage')
