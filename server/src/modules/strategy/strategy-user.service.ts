// This file is used for creation of strategy order on user side
import { Injectable } from '@nestjs/common';
import { Cron } from '@nestjs/schedule';
import {
  ArbitrageOrder,
  MarketMakingOrder,
  PaymentState,
  SimplyGrowOrder,
} from 'src/common/entities/strategy-user.entity';
import {
  ArbitrageStates,
  MarketMakingStates,
  SimplyGrowStates,
} from 'src/common/types/orders/states';
import { ConfigService } from '@nestjs/config';
import { CustomLogger } from 'src/modules/logger/logger.service';
import { createStrategyKey } from 'src/common/helpers/strategyKey';
import { StrategyService } from 'src/modules/strategy/strategy.service';
import { StrategyUserRepository } from 'src/modules/strategy/strategy-user.repository';

@Injectable()
export class StrategyUserService {
  private readonly logger = new CustomLogger(StrategyUserService.name);

  constructor(
    private readonly configService: ConfigService,
    private readonly strategyService: StrategyService,
    private readonly strategyUserRepository: StrategyUserRepository,
  ) {}

  async findAllStrategyByUser(userId: string) {
    try {
      const arbitrages =
        await this.strategyUserRepository.findArbitrageByUserId(userId);
      const market_makings =
        await this.strategyUserRepository.findMarketMakingByUserId(userId);
      const simply_grows =
        await this.strategyUserRepository.findSimplyGrowByUserId(userId);
      return {
        arbitrage: arbitrages,
        market_making: market_makings,
        simply_grow: simply_grows,
        total: arbitrages.length + market_makings.length + simply_grows.length,
      };
    } catch (error) {
<<<<<<< HEAD
      this.logger.error('Error finding all strategy by user', error);
      return { arbitrage: [], market_making: [], simply_grow: [], total: 0 };
    }
  }

  async createSimplyGrow(
    simplyGrowOrder: SimplyGrowOrder,
  ): Promise<SimplyGrowOrder> {
    try {
      const createdOrder = await this.strategyUserRepository.createSimplyGrow(
        simplyGrowOrder,
      );
      return createdOrder;
    } catch (error) {
      this.logger.error('Error creating simply grow order', error);
      throw error;
    }
  }

  async findSimplyGrowByOrderId(
    orderId: string,
  ): Promise<SimplyGrowOrder | undefined> {
    return await this.strategyUserRepository.findSimplyGrowByOrderId(orderId);
  }

  async findSimplyGrowByUserId(userId: string): Promise<SimplyGrowOrder[]> {
    return await this.strategyUserRepository.findSimplyGrowByUserId(userId);
  }

  async updateSimplyGrowState(
    orderId: string,
    newState: SimplyGrowStates,
  ): Promise<void> {
    try {
      await this.strategyUserRepository.updateSimplyGrowState(
        orderId,
        newState,
      );
    } catch (error) {
      this.logger.error('Error updating simply grow state', error);
      throw error;
=======
      this.logger.error('Error finding all strategy by user', error.message);
      return { arbitrage: [], market_making: [], total: 0 };
>>>>>>> dff2a493
    }
  }

  async createArbitrage(
    arbitrageOrder: ArbitrageOrder,
  ): Promise<ArbitrageOrder> {
    try {
      const createdOrder = await this.strategyUserRepository.createArbitrage(
        arbitrageOrder,
      );
      return createdOrder;
    } catch (error) {
      this.logger.error('Error creating arbitrage order', error.message);
      throw error;
    }
  }

  async findArbitrageByOrderId(
    orderId: string,
  ): Promise<ArbitrageOrder | undefined> {
    try {
      return await this.strategyUserRepository.findArbitrageByOrderId(orderId);
    } catch (error) {
      this.logger.error(
        'Error finding arbitrage order by orderId',
        error.message,
      );
      throw error;
    }
  }

  async findArbitrageByUserId(userId: string): Promise<ArbitrageOrder[]> {
    try {
      return await this.strategyUserRepository.findArbitrageByUserId(userId);
    } catch (error) {
      this.logger.error(
        'Error finding arbitrage orders by userId',
        error.message,
      );
      throw error;
    }
  }

  async updateArbitrageOrderState(
    orderId: string,
    newState: ArbitrageStates,
  ): Promise<void> {
    try {
      await this.strategyUserRepository.updateArbitrageOrderState(
        orderId,
        newState,
      );
      this.logger.log(
        `Arbitrage order ${orderId} updated successfully to state ${newState}`,
      );
    } catch (error) {
      this.logger.error(
        `Error updating arbitrage order state for orderId ${orderId}`,
        error.message,
      );
      throw error;
    }
  }

  async createMarketMaking(
    marketMakingOrder: MarketMakingOrder,
  ): Promise<MarketMakingOrder> {
    try {
      const createdOrder = await this.strategyUserRepository.createMarketMaking(
        marketMakingOrder,
      );
      return createdOrder;
    } catch (error) {
      this.logger.error('Error creating market making order', error.message);
      throw error;
    }
  }

  async findMarketMakingByOrderId(
    orderId: string,
  ): Promise<MarketMakingOrder | undefined> {
    try {
      return await this.strategyUserRepository.findMarketMakingByOrderId(
        orderId,
      );
    } catch (error) {
      this.logger.error(
        'Error finding market making order by orderId',
        error.message,
      );
      throw error;
    }
  }

  async findMarketMakingByUserId(userId: string): Promise<MarketMakingOrder[]> {
    try {
      return await this.strategyUserRepository.findMarketMakingByUserId(userId);
    } catch (error) {
      this.logger.error(
        'Error finding market making orders by userId',
        error.message,
      );
      throw error;
    }
  }

  async updateMarketMakingOrderState(
    orderId: string,
    newState: MarketMakingStates,
  ): Promise<void> {
    try {
      await this.strategyUserRepository.updateMarketMakingOrderState(
        orderId,
        newState,
      );
      this.logger.log(
        `Market making order ${orderId} updated successfully to state ${newState}`,
      );
    } catch (error) {
      this.logger.error(
        `Error updating market making order state for orderId ${orderId}`,
        error.message,
      );
      throw error;
    }
  }

  async createPaymentState(paymentState: PaymentState): Promise<PaymentState> {
    return await this.strategyUserRepository.createPaymentState(paymentState);
  }

  async findPaymentStateById(orderId: string) {
    try {
      const result =
        await this.strategyUserRepository.findPaymentStateByOrderId(orderId);
      if (!result) {
        return { code: 404, message: 'Not found', data: {} };
      } else {
        return { code: 200, message: 'Found', data: result };
      }
    } catch (error) {
      this.logger.error('Error finding state by id', error.message);
      return { code: 404, message: 'Not found', data: {} };
    }
  }

  async findPaymentStateByIdRaw(orderId: string) {
    return await this.strategyUserRepository.findPaymentStateByOrderId(orderId);
  }

  async findPaymentStateByState(state: string): Promise<PaymentState[]> {
    return await this.strategyUserRepository.findPaymentStateByState(state);
  }

  async updatePaymentStateById(
    orderId: string,
    newPaymentState: Partial<PaymentState>,
  ) {
    return await this.strategyUserRepository.updatePaymentStateById(
      orderId,
      newPaymentState,
    );
  }

  // Timeout worker
  @Cron('*/60 * * * * *') // 60s
  async clearTimeoutOrders() {
    // Read all PaymentState
    const created = await this.findPaymentStateByState('created');
    // Check if created time over timeout 10m
    created.forEach((item) => {
      // check if timeout, refund if timeout, update state to timeout
      if (item.createdAt) {
      }
    });
  }

  // Get all created order to run in strategy
  @Cron('*/60 * * * * *') // 60s
  async updateExecutionBasedOnOrders() {
    const enabled = this.configService.get<string>('strategy.run');
    if (enabled === 'false') {
      return;
    }

    // Get orders states that are created
    const activeArb =
      await this.strategyUserRepository.findRunningArbitrageOrders();
    const activeMM =
      await this.strategyUserRepository.findRunningMarketMakingOrders();
    if (activeArb) {
      activeArb.forEach(async (arb) => {
        const key = createStrategyKey({
          user_id: arb.userId,
          client_id: arb.orderId,
          type: 'arbitrage',
        });
        // TODO: FIX THIS HARDCODE -ERC20
        await this.strategyService.startArbitrageIfNotStarted(
          key,
          {
            ...arb,
            pair: arb.pair.replaceAll('-ERC20', ''),
            clientId: arb.orderId,
            amountToTrade: Number(arb.amountToTrade),
            minProfitability: Number(arb.minProfitability),
          },
          15, // example value for checkIntervalSeconds
          1, // example value for maxOpenOrders
        );
      });
    }
    if (activeMM) {
      activeMM.forEach(async (mm) => {
        const key = createStrategyKey({
          user_id: mm.userId,
          client_id: mm.orderId,
          type: 'pureMarketMaking',
        });
        // TODO: FIX THIS HARDCODE -ERC20
        await this.strategyService.startMarketMakingIfNotStarted(key, {
          ...mm,
          pair: mm.pair.replaceAll('-ERC20', ''),
          clientId: mm.orderId,
          bidSpread: Number(mm.bidSpread),
          askSpread: Number(mm.askSpread),
          orderAmount: Number(mm.orderAmount),
          orderRefreshTime: Number(mm.orderRefreshTime),
          numberOfLayers: Number(mm.numberOfLayers),
          amountChangePerLayer: Number(mm.amountChangePerLayer),
          ceilingPrice: Number(mm.ceilingPrice),
          floorPrice: Number(mm.floorPrice),
        });
      });
    }

    const pausedArb =
      await this.strategyUserRepository.findPausedArbitrageOrders();
    const pausedMM =
      await this.strategyUserRepository.findPausedMarketMakingOrders();
    if (pausedArb) {
      pausedArb.forEach(async (arb) => {
        await this.strategyService.pauseStrategyIfNotPaused({
          type: 'arbitrage',
          user_id: arb.userId,
          client_id: arb.orderId,
        });
      });
    }
    if (pausedMM) {
      pausedMM.forEach(async (mm) => {
        await this.strategyService.pauseStrategyIfNotPaused({
          type: 'pureMarketMaking',
          user_id: mm.userId,
          client_id: mm.orderId,
        });
      });
    }
  }
}<|MERGE_RESOLUTION|>--- conflicted
+++ resolved
@@ -43,7 +43,6 @@
         total: arbitrages.length + market_makings.length + simply_grows.length,
       };
     } catch (error) {
-<<<<<<< HEAD
       this.logger.error('Error finding all strategy by user', error);
       return { arbitrage: [], market_making: [], simply_grow: [], total: 0 };
     }
@@ -85,10 +84,6 @@
     } catch (error) {
       this.logger.error('Error updating simply grow state', error);
       throw error;
-=======
-      this.logger.error('Error finding all strategy by user', error.message);
-      return { arbitrage: [], market_making: [], total: 0 };
->>>>>>> dff2a493
     }
   }
 
